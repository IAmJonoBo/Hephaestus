from __future__ import annotations

import json
from typing import Any

import pytest

from hephaestus import api


def test_api_version_defined() -> None:
    """API module should define version constant."""
    assert hasattr(api, "API_VERSION")
    assert api.API_VERSION == "v1"


def test_api_module_imports() -> None:
    """API module should be importable."""
    # Should not raise ImportError
    from hephaestus import api as api_module
    from hephaestus.api import rest

    assert api_module is not None
    assert rest is not None


def test_rest_api_imports() -> None:
    """Test that REST API can be imported when FastAPI is available."""
    pytest.importorskip("fastapi")

    from hephaestus.api.rest import app as fastapi_app

    assert fastapi_app is not None
    assert hasattr(fastapi_app, "routes")


def test_rest_api_models() -> None:
    """Test that API models are properly defined."""
    pytest.importorskip("fastapi")

    from hephaestus.api.rest.models import (
        CleanupRequest,
        CleanupResponse,
        GuardRailsRequest,
        GuardRailsResponse,
        RankingsRequest,
        RankingsResponse,
        TaskStatusResponse,
    )

    # Test request models
    guard_rails_req = GuardRailsRequest(no_format=True, drift_check=False)
    assert guard_rails_req.no_format is True

    cleanup_req = CleanupRequest(deep_clean=True, dry_run=False)
    assert cleanup_req.deep_clean is True

    rankings_req = RankingsRequest(strategy="coverage_first", limit=10)
    assert rankings_req.limit == 10

    # Test response models
    guard_rails_resp = GuardRailsResponse(
        success=True,
        gates=[],
        duration=5.0,
        task_id="test-123",
    )
    assert guard_rails_resp.success is True

    cleanup_resp = CleanupResponse(
        files_deleted=10,
        size_freed=1024,
        manifest={},
    )
    assert cleanup_resp.files_deleted == 10

    rankings_resp = RankingsResponse(rankings=[], strategy="risk_weighted")
    assert rankings_resp.strategy == "risk_weighted"

    task_status_resp = TaskStatusResponse(
        task_id="test-123",
        status="completed",
        progress=1.0,
    )
    assert task_status_resp.progress == 1.0


@pytest.mark.asyncio
async def test_api_endpoints_exist(rest_app_client: tuple[Any, Any]) -> None:
    """Core REST routes should be registered on the FastAPI app."""
    _, rest_module = rest_app_client
<<<<<<< HEAD

    routes = {route.path for route in rest_module.app.routes}
    assert "/" in routes
    assert "/health" in routes
    assert "/api/v1/quality/guard-rails" in routes
    assert "/api/v1/cleanup" in routes
    assert "/api/v1/analytics/rankings" in routes
    assert "/api/v1/analytics/ingest" in routes


@pytest.mark.asyncio
async def test_analytics_streaming_ingest(rest_app_client: tuple[Any, Any]) -> None:
    """Analytics streaming ingestion should accept NDJSON payloads."""

    from hephaestus.analytics_streaming import global_ingestor

    client, _ = rest_app_client
    global_ingestor.reset()

    payload = "\n".join(
        [
            json.dumps(
                {
                    "source": "ci", "kind": "coverage", "value": 0.91, "unit": "ratio"
                }
            ),
            json.dumps({"source": "ci", "kind": "latency", "value": 120.5, "unit": "ms"}),
            "{\"source\": \"ci\"}",
        ]
    )

    response = await client.post(
        "/api/v1/analytics/ingest",
        content=payload,
        headers={"Authorization": "Bearer test-key"},
    )

    assert response.status_code == 200
    body = response.json()
    assert body["accepted"] == 2
    assert body["rejected"] == 1
    assert body["summary"]["total_events"] >= 2

    snapshot = global_ingestor.snapshot()
    assert snapshot.total_events >= 2
    assert snapshot.accepted >= 2


@pytest.mark.asyncio
async def test_guard_rails_endpoint_requires_auth(rest_app_client: tuple[Any, Any]) -> None:
    """Guard-rails endpoint should reject unauthenticated requests."""
    client, _ = rest_app_client

    response = await client.post("/api/v1/quality/guard-rails", json={})
    assert response.status_code == 401


@pytest.mark.asyncio
async def test_guard_rails_endpoint_with_auth(
    rest_app_client: tuple[Any, Any], monkeypatch: pytest.MonkeyPatch
) -> None:
    """Guard-rails endpoint should use the task manager to execute work."""
    client, rest_module = rest_app_client

    from hephaestus.api.rest.models import GuardRailsRequest
    from hephaestus.api.rest.tasks import Task, TaskStatus

    class StubTaskManager:
        def __init__(self) -> None:
            self.created: list[tuple[str, tuple[Any, ...], dict[str, Any]]] = []

        async def create_task(
            self,
            name: str,
            func: Any,
            *args: Any,
            timeout: float | None = None,
            **kwargs: Any,
        ) -> str:
            self.created.append((name, args, kwargs))
            assert func is rest_module._execute_guard_rails
            # Ensure request payload is passed through
            assert isinstance(args[0], GuardRailsRequest)
            return "task-123"

        async def wait_for_completion(
            self,
            task_id: str,
            poll_interval: float = 0.1,
            timeout: float | None = None,
        ) -> Task:
            assert task_id == "task-123"
            return Task(
                id=task_id,
                name="guard-rails",
                status=TaskStatus.COMPLETED,
                progress=1.0,
                result={
                    "success": True,
                    "gates": [{"name": "pytest", "passed": True, "duration": 1.0}],
                    "duration": 1.0,
                },
            )

        async def get_task_status(self, task_id: str) -> Task:
            return await self.wait_for_completion(task_id)

    stub = StubTaskManager()
    monkeypatch.setattr(rest_module, "task_manager", stub)

    headers = {"Authorization": "Bearer test-api-key"}
    response = await client.post(
        "/api/v1/quality/guard-rails",
        json={"no_format": False, "drift_check": False},
        headers=headers,
    )
    assert response.status_code == 200
    data = response.json()
    assert data["success"] is True
    assert data["gates"][0]["name"] == "pytest"
    assert any(call[0] == "guard-rails" for call in stub.created)
=======

    routes = {route.path for route in rest_module.app.routes}
    assert "/" in routes
    assert "/health" in routes
    assert "/api/v1/quality/guard-rails" in routes
    assert "/api/v1/cleanup" in routes
    assert "/api/v1/analytics/rankings" in routes


@pytest.mark.asyncio
async def test_guard_rails_endpoint_requires_auth(rest_app_client: tuple[Any, Any]) -> None:
    """Guard-rails endpoint should reject unauthenticated requests."""
    client, _ = rest_app_client

    response = await client.post("/api/v1/quality/guard-rails", json={})
    assert response.status_code == 401


@pytest.mark.asyncio
async def test_guard_rails_endpoint_with_auth(
    rest_app_client: tuple[Any, Any], monkeypatch: pytest.MonkeyPatch
) -> None:
    """Guard-rails endpoint should use the task manager to execute work."""
    client, rest_module = rest_app_client

    from hephaestus.api.rest.models import GuardRailsRequest
    from hephaestus.api.rest.tasks import Task, TaskStatus

    class StubTaskManager:
        def __init__(self) -> None:
            self.created: list[tuple[str, tuple[Any, ...], dict[str, Any]]] = []

        async def create_task(
            self,
            name: str,
            func: Any,
            *args: Any,
            timeout: float | None = None,
            **kwargs: Any,
        ) -> str:
            self.created.append((name, args, kwargs))
            assert func is rest_module._execute_guard_rails
            # Ensure request payload is passed through
            assert isinstance(args[0], GuardRailsRequest)
            return "task-123"

        async def wait_for_completion(
            self,
            task_id: str,
            poll_interval: float = 0.1,
            timeout: float | None = None,
        ) -> Task:
            assert task_id == "task-123"
            return Task(
                id=task_id,
                name="guard-rails",
                status=TaskStatus.COMPLETED,
                progress=1.0,
                result={
                    "success": True,
                    "gates": [{"name": "pytest", "passed": True, "duration": 1.0}],
                    "duration": 1.0,
                },
            )

        async def get_task_status(self, task_id: str) -> Task:
            return await self.wait_for_completion(task_id)

    stub = StubTaskManager()
    monkeypatch.setattr(rest_module, "task_manager", stub)

    headers = {"Authorization": "Bearer test-api-key"}
    response = await client.post(
        "/api/v1/quality/guard-rails",
        json={"no_format": False, "drift_check": False},
        headers=headers,
    )
    assert response.status_code == 200
    data = response.json()
    assert data["success"] is True
    assert data["gates"][0]["name"] == "pytest"
    assert any(call[0] == "guard-rails" for call in stub.created)


@pytest.mark.asyncio
async def test_guard_rails_endpoint_timeout(
    rest_app_client: tuple[Any, Any], monkeypatch: pytest.MonkeyPatch
) -> None:
    """Guard-rails endpoint should surface task timeouts as HTTP 504."""
    client, rest_module = rest_app_client

    class StubTaskManager:
        async def create_task(self, *args: Any, **kwargs: Any) -> str:
            return "task-timeout"

        async def wait_for_completion(
            self,
            task_id: str,
            poll_interval: float = 0.1,
            timeout: float | None = None,
        ) -> Any:
            raise TimeoutError

        async def get_task_status(self, task_id: str) -> Any:
            raise TimeoutError

    monkeypatch.setattr(rest_module, "task_manager", StubTaskManager())
>>>>>>> ea386a00

    headers = {"Authorization": "Bearer test-api-key"}
    response = await client.post(
        "/api/v1/quality/guard-rails",
        json={"no_format": False, "drift_check": False},
        headers=headers,
    )
    assert response.status_code == 504

<<<<<<< HEAD
@pytest.mark.asyncio
async def test_guard_rails_endpoint_timeout(
    rest_app_client: tuple[Any, Any], monkeypatch: pytest.MonkeyPatch
) -> None:
    """Guard-rails endpoint should surface task timeouts as HTTP 504."""
    client, rest_module = rest_app_client

    class StubTaskManager:
        async def create_task(self, *args: Any, **kwargs: Any) -> str:
            return "task-timeout"

=======

@pytest.mark.asyncio
async def test_guard_rails_endpoint_failure(
    rest_app_client: tuple[Any, Any], monkeypatch: pytest.MonkeyPatch
) -> None:
    """Guard-rails endpoint should propagate task failures."""
    client, rest_module = rest_app_client

    from hephaestus.api.rest.tasks import Task, TaskStatus

    class StubTaskManager:
        async def create_task(self, *args: Any, **kwargs: Any) -> str:
            return "task-failure"

>>>>>>> ea386a00
        async def wait_for_completion(
            self,
            task_id: str,
            poll_interval: float = 0.1,
            timeout: float | None = None,
<<<<<<< HEAD
        ) -> Any:
            raise TimeoutError

        async def get_task_status(self, task_id: str) -> Any:
            raise TimeoutError

    monkeypatch.setattr(rest_module, "task_manager", StubTaskManager())

=======
        ) -> Task:
            return Task(
                id=task_id,
                name="guard-rails",
                status=TaskStatus.FAILED,
                error="boom",
            )

        async def get_task_status(self, task_id: str) -> Task:
            return await self.wait_for_completion(task_id)

    monkeypatch.setattr(rest_module, "task_manager", StubTaskManager())

>>>>>>> ea386a00
    headers = {"Authorization": "Bearer test-api-key"}
    response = await client.post(
        "/api/v1/quality/guard-rails",
        json={"no_format": False, "drift_check": False},
        headers=headers,
    )
<<<<<<< HEAD
    assert response.status_code == 504


@pytest.mark.asyncio
async def test_guard_rails_endpoint_failure(
    rest_app_client: tuple[Any, Any], monkeypatch: pytest.MonkeyPatch
) -> None:
    """Guard-rails endpoint should propagate task failures."""
=======
    assert response.status_code == 500
    assert response.json()["detail"] == "boom"


@pytest.mark.asyncio
async def test_cleanup_endpoint_with_auth(
    rest_app_client: tuple[Any, Any], monkeypatch: pytest.MonkeyPatch
) -> None:
    """Cleanup endpoint should return results from the task manager."""
>>>>>>> ea386a00
    client, rest_module = rest_app_client

    from hephaestus.api.rest.tasks import Task, TaskStatus

    class StubTaskManager:
        async def create_task(self, *args: Any, **kwargs: Any) -> str:
<<<<<<< HEAD
            return "task-failure"
=======
            return "cleanup-task"
>>>>>>> ea386a00

        async def wait_for_completion(
            self,
            task_id: str,
            poll_interval: float = 0.1,
            timeout: float | None = None,
        ) -> Task:
            return Task(
                id=task_id,
<<<<<<< HEAD
                name="guard-rails",
                status=TaskStatus.FAILED,
                error="boom",
=======
                name="cleanup",
                status=TaskStatus.COMPLETED,
                progress=1.0,
                result={
                    "files_deleted": 5,
                    "size_freed": 1024,
                    "manifest": {"cache": 5},
                },
>>>>>>> ea386a00
            )

        async def get_task_status(self, task_id: str) -> Task:
            return await self.wait_for_completion(task_id)

    monkeypatch.setattr(rest_module, "task_manager", StubTaskManager())
<<<<<<< HEAD

    headers = {"Authorization": "Bearer test-api-key"}
    response = await client.post(
        "/api/v1/quality/guard-rails",
        json={"no_format": False, "drift_check": False},
        headers=headers,
    )
    assert response.status_code == 500
    assert response.json()["detail"] == "boom"


@pytest.mark.asyncio
async def test_cleanup_endpoint_with_auth(
    rest_app_client: tuple[Any, Any], monkeypatch: pytest.MonkeyPatch
) -> None:
    """Cleanup endpoint should return results from the task manager."""
=======

    headers = {"Authorization": "Bearer test-api-key"}
    response = await client.post(
        "/api/v1/cleanup",
        json={"deep_clean": False, "dry_run": True},
        headers=headers,
    )
    assert response.status_code == 200
    data = response.json()
    assert data["files_deleted"] == 5
    assert data["manifest"] == {"cache": 5}


@pytest.mark.asyncio
async def test_cleanup_endpoint_failure(
    rest_app_client: tuple[Any, Any], monkeypatch: pytest.MonkeyPatch
) -> None:
    """Cleanup endpoint should convert task failures into HTTP errors."""
>>>>>>> ea386a00
    client, rest_module = rest_app_client

    from hephaestus.api.rest.tasks import Task, TaskStatus

    class StubTaskManager:
        async def create_task(self, *args: Any, **kwargs: Any) -> str:
<<<<<<< HEAD
            return "cleanup-task"
=======
            return "cleanup-failure"
>>>>>>> ea386a00

        async def wait_for_completion(
            self,
            task_id: str,
            poll_interval: float = 0.1,
            timeout: float | None = None,
        ) -> Task:
            return Task(
                id=task_id,
                name="cleanup",
<<<<<<< HEAD
                status=TaskStatus.COMPLETED,
                progress=1.0,
                result={
                    "files_deleted": 5,
                    "size_freed": 1024,
                    "manifest": {"cache": 5},
                },
=======
                status=TaskStatus.FAILED,
                error="cleanup boom",
>>>>>>> ea386a00
            )

        async def get_task_status(self, task_id: str) -> Task:
            return await self.wait_for_completion(task_id)

    monkeypatch.setattr(rest_module, "task_manager", StubTaskManager())

    headers = {"Authorization": "Bearer test-api-key"}
    response = await client.post(
        "/api/v1/cleanup",
        json={"deep_clean": False, "dry_run": True},
        headers=headers,
    )
<<<<<<< HEAD
    assert response.status_code == 200
    data = response.json()
    assert data["files_deleted"] == 5
    assert data["manifest"] == {"cache": 5}


@pytest.mark.asyncio
async def test_cleanup_endpoint_failure(
    rest_app_client: tuple[Any, Any], monkeypatch: pytest.MonkeyPatch
) -> None:
    """Cleanup endpoint should convert task failures into HTTP errors."""
    client, rest_module = rest_app_client

    from hephaestus.api.rest.tasks import Task, TaskStatus

    class StubTaskManager:
        async def create_task(self, *args: Any, **kwargs: Any) -> str:
            return "cleanup-failure"

        async def wait_for_completion(
            self,
            task_id: str,
            poll_interval: float = 0.1,
            timeout: float | None = None,
        ) -> Task:
            return Task(
                id=task_id,
                name="cleanup",
                status=TaskStatus.FAILED,
                error="cleanup boom",
            )

        async def get_task_status(self, task_id: str) -> Task:
            return await self.wait_for_completion(task_id)

    monkeypatch.setattr(rest_module, "task_manager", StubTaskManager())

    headers = {"Authorization": "Bearer test-api-key"}
    response = await client.post(
        "/api/v1/cleanup",
        json={"deep_clean": False, "dry_run": True},
        headers=headers,
    )
    assert response.status_code == 500
    assert response.json()["detail"] == "cleanup boom"


@pytest.mark.asyncio
async def test_rankings_endpoint_with_auth(rest_app_client: tuple[Any, Any]) -> None:
    """Rankings endpoint should return strategy metadata."""
    client, _ = rest_app_client

    headers = {"Authorization": "Bearer test-api-key"}
    response = await client.get(
        "/api/v1/analytics/rankings",
        params={"strategy": "coverage_first", "limit": 5},
        headers=headers,
    )
    assert response.status_code == 200
    data = response.json()
    assert data["strategy"] == "coverage_first"
    assert isinstance(data["rankings"], list)


@pytest.mark.asyncio
async def test_get_task_status_success(
    rest_app_client: tuple[Any, Any], monkeypatch: pytest.MonkeyPatch
) -> None:
    """Task status endpoint should expose task metadata."""
    client, rest_module = rest_app_client

    from hephaestus.api.rest.tasks import Task, TaskStatus

    class StubTaskManager:
        async def get_task_status(self, task_id: str) -> Task:
            return Task(
                id=task_id,
                name="guard-rails",
                status=TaskStatus.RUNNING,
                progress=0.5,
                result=None,
                error=None,
            )

    monkeypatch.setattr(rest_module, "task_manager", StubTaskManager())

    headers = {"Authorization": "Bearer test-api-key"}
    response = await client.get("/api/v1/tasks/sample", headers=headers)
    assert response.status_code == 200
    data = response.json()
    assert data["status"] == "running"
    assert data["progress"] == 0.5


@pytest.mark.asyncio
async def test_get_task_status_not_found(
    rest_app_client: tuple[Any, Any], monkeypatch: pytest.MonkeyPatch
) -> None:
    """Task status endpoint should return 404 when task is missing."""
    client, rest_module = rest_app_client

    class StubTaskManager:
        async def get_task_status(self, task_id: str) -> Any:
            raise KeyError(task_id)

    monkeypatch.setattr(rest_module, "task_manager", StubTaskManager())

    headers = {"Authorization": "Bearer test-api-key"}
    response = await client.get("/api/v1/tasks/missing", headers=headers)
    assert response.status_code == 404


@pytest.mark.asyncio
async def test_stream_task_progress_success(
    rest_app_client: tuple[Any, Any], monkeypatch: pytest.MonkeyPatch
) -> None:
    """Streaming endpoint should emit progress updates until completion."""
    client, rest_module = rest_app_client

    from hephaestus.api.rest.tasks import Task, TaskStatus

    class SequenceTaskManager:
        def __init__(self) -> None:
            self._calls = 0

        async def get_task_status(self, task_id: str) -> Task:
            self._calls += 1
            if self._calls == 1:
                return Task(
                    id=task_id,
                    name="guard-rails",
                    status=TaskStatus.RUNNING,
                    progress=0.25,
                )
            return Task(
                id=task_id,
                name="guard-rails",
                status=TaskStatus.COMPLETED,
                progress=1.0,
                result={"ok": True},
            )

    monkeypatch.setattr(rest_module, "task_manager", SequenceTaskManager())

    headers = {"Authorization": "Bearer test-api-key"}
    payloads: list[dict[str, Any]] = []
    async with client.stream("GET", "/api/v1/tasks/sample/stream", headers=headers) as response:
        async for chunk in response.aiter_bytes():
            for block in filter(None, chunk.decode().strip().split("\n\n")):
                if block.startswith("data: "):
                    payloads.append(json.loads(block.split("data: ", 1)[1]))

=======
    assert response.status_code == 500
    assert response.json()["detail"] == "cleanup boom"


@pytest.mark.asyncio
async def test_rankings_endpoint_with_auth(rest_app_client: tuple[Any, Any]) -> None:
    """Rankings endpoint should return strategy metadata."""
    client, _ = rest_app_client

    headers = {"Authorization": "Bearer test-api-key"}
    response = await client.get(
        "/api/v1/analytics/rankings",
        params={"strategy": "coverage_first", "limit": 5},
        headers=headers,
    )
    assert response.status_code == 200
    data = response.json()
    assert data["strategy"] == "coverage_first"
    assert isinstance(data["rankings"], list)


@pytest.mark.asyncio
async def test_get_task_status_success(
    rest_app_client: tuple[Any, Any], monkeypatch: pytest.MonkeyPatch
) -> None:
    """Task status endpoint should expose task metadata."""
    client, rest_module = rest_app_client

    from hephaestus.api.rest.tasks import Task, TaskStatus

    class StubTaskManager:
        async def get_task_status(self, task_id: str) -> Task:
            return Task(
                id=task_id,
                name="guard-rails",
                status=TaskStatus.RUNNING,
                progress=0.5,
                result=None,
                error=None,
            )

    monkeypatch.setattr(rest_module, "task_manager", StubTaskManager())

    headers = {"Authorization": "Bearer test-api-key"}
    response = await client.get("/api/v1/tasks/sample", headers=headers)
    assert response.status_code == 200
    data = response.json()
    assert data["status"] == "running"
    assert data["progress"] == 0.5


@pytest.mark.asyncio
async def test_get_task_status_not_found(
    rest_app_client: tuple[Any, Any], monkeypatch: pytest.MonkeyPatch
) -> None:
    """Task status endpoint should return 404 when task is missing."""
    client, rest_module = rest_app_client

    class StubTaskManager:
        async def get_task_status(self, task_id: str) -> Any:
            raise KeyError(task_id)

    monkeypatch.setattr(rest_module, "task_manager", StubTaskManager())

    headers = {"Authorization": "Bearer test-api-key"}
    response = await client.get("/api/v1/tasks/missing", headers=headers)
    assert response.status_code == 404


@pytest.mark.asyncio
async def test_stream_task_progress_success(
    rest_app_client: tuple[Any, Any], monkeypatch: pytest.MonkeyPatch
) -> None:
    """Streaming endpoint should emit progress updates until completion."""
    client, rest_module = rest_app_client

    from hephaestus.api.rest.tasks import Task, TaskStatus

    class SequenceTaskManager:
        def __init__(self) -> None:
            self._calls = 0

        async def get_task_status(self, task_id: str) -> Task:
            self._calls += 1
            if self._calls == 1:
                return Task(
                    id=task_id,
                    name="guard-rails",
                    status=TaskStatus.RUNNING,
                    progress=0.25,
                )
            return Task(
                id=task_id,
                name="guard-rails",
                status=TaskStatus.COMPLETED,
                progress=1.0,
                result={"ok": True},
            )

    monkeypatch.setattr(rest_module, "task_manager", SequenceTaskManager())

    headers = {"Authorization": "Bearer test-api-key"}
    payloads: list[dict[str, Any]] = []
    async with client.stream("GET", "/api/v1/tasks/sample/stream", headers=headers) as response:
        async for chunk in response.aiter_bytes():
            for block in filter(None, chunk.decode().strip().split("\n\n")):
                if block.startswith("data: "):
                    payloads.append(json.loads(block.split("data: ", 1)[1]))

>>>>>>> ea386a00
    assert response.status_code == 200
    assert payloads[-1]["status"] == "completed"
    assert payloads[-1]["result"] == {"ok": True}


@pytest.mark.asyncio
async def test_stream_task_progress_missing_task(
    rest_app_client: tuple[Any, Any], monkeypatch: pytest.MonkeyPatch
) -> None:
    """Streaming endpoint should emit an error message when task is missing."""
    client, rest_module = rest_app_client

    class MissingTaskManager:
        async def get_task_status(self, task_id: str) -> Any:
            raise KeyError(task_id)

    monkeypatch.setattr(rest_module, "task_manager", MissingTaskManager())

    headers = {"Authorization": "Bearer test-api-key"}
    payloads: list[dict[str, Any]] = []
    async with client.stream("GET", "/api/v1/tasks/missing/stream", headers=headers) as response:
        async for chunk in response.aiter_bytes():
            for block in filter(None, chunk.decode().strip().split("\n\n")):
                if block.startswith("data: "):
                    payloads.append(json.loads(block.split("data: ", 1)[1]))

    assert response.status_code == 200
    assert payloads[0]["error"] == "Task not found"


def test_verify_api_key_validation() -> None:
    """verify_api_key should enforce presence of credentials."""
    pytest.importorskip("fastapi")
    from fastapi import HTTPException
    from fastapi.security import HTTPAuthorizationCredentials

    from hephaestus.api.rest.app import verify_api_key
<<<<<<< HEAD

    with pytest.raises(HTTPException) as excinfo:
        verify_api_key(None)
    assert excinfo.value.status_code == 401

    credentials = HTTPAuthorizationCredentials(scheme="Bearer", credentials="")
    with pytest.raises(HTTPException) as excinfo:
        verify_api_key(credentials)
    assert excinfo.value.status_code == 403

=======

    with pytest.raises(HTTPException) as excinfo:
        verify_api_key(None)
    assert excinfo.value.status_code == 401

    credentials = HTTPAuthorizationCredentials(scheme="Bearer", credentials="")
    with pytest.raises(HTTPException) as excinfo:
        verify_api_key(credentials)
    assert excinfo.value.status_code == 403

>>>>>>> ea386a00
    credentials = HTTPAuthorizationCredentials(scheme="Bearer", credentials="valid")
    assert verify_api_key(credentials) == "valid"


@pytest.mark.asyncio
async def test_stream_task_progress_timeout(
    rest_app_client: tuple[Any, Any], monkeypatch: pytest.MonkeyPatch
) -> None:
    """Streaming endpoint should surface timeout events when tasks never finish."""
    client, rest_module = rest_app_client

    from hephaestus.api.rest.tasks import Task, TaskStatus

    class HangingTaskManager:
        async def get_task_status(self, task_id: str) -> Task:
            return Task(
                id=task_id,
                name="guard-rails",
                status=TaskStatus.RUNNING,
                progress=0.0,
            )

    monkeypatch.setattr(rest_module, "task_manager", HangingTaskManager())
    monkeypatch.setattr(rest_module, "DEFAULT_TASK_TIMEOUT", 0.05)

    original_sleep = rest_module.asyncio.sleep

    async def tiny_sleep(_: float) -> None:
        await original_sleep(0)

    monkeypatch.setattr(rest_module.asyncio, "sleep", tiny_sleep)

    headers = {"Authorization": "Bearer test-api-key"}
    payloads: list[dict[str, Any]] = []
    async with client.stream("GET", "/api/v1/tasks/slow/stream", headers=headers) as response:
        async for chunk in response.aiter_bytes():
            for block in filter(None, chunk.decode().strip().split("\n\n")):
                if block.startswith("data: "):
                    payloads.append(json.loads(block.split("data: ", 1)[1]))

    assert response.status_code == 200
    assert payloads[-1]["status"] == "timeout"
    assert payloads[-1]["error"] == "Task stream timed out"


@pytest.mark.asyncio
async def test_execute_guard_rails_synthesises_gates() -> None:
    """Direct guard-rails execution helper should return structured gates."""
    pytest.importorskip("fastapi")

    from hephaestus.api.rest.app import _execute_guard_rails
    from hephaestus.api.rest.models import GuardRailsRequest

    result = await _execute_guard_rails(GuardRailsRequest())
    assert result["success"] is True
    assert any(gate["name"] == "pytest" for gate in result["gates"])


@pytest.mark.asyncio
async def test_execute_cleanup_returns_manifest() -> None:
    """Cleanup helper should return manifest payload."""
    pytest.importorskip("fastapi")

    from hephaestus.api.rest.app import _execute_cleanup
    from hephaestus.api.rest.models import CleanupRequest

    result = await _execute_cleanup(CleanupRequest())
    assert result["files_deleted"] == 42
    assert "manifest" in result


def test_execute_rankings_limits_results() -> None:
    """Rankings helper should respect request limit."""
    pytest.importorskip("fastapi")

    from hephaestus.api.rest.app import _execute_rankings
    from hephaestus.api.rest.models import RankingsRequest

    result = _execute_rankings(RankingsRequest(limit=2))
    assert len(result["rankings"]) == 2
    assert result["strategy"] == "risk_weighted"<|MERGE_RESOLUTION|>--- conflicted
+++ resolved
@@ -89,7 +89,6 @@
 async def test_api_endpoints_exist(rest_app_client: tuple[Any, Any]) -> None:
     """Core REST routes should be registered on the FastAPI app."""
     _, rest_module = rest_app_client
-<<<<<<< HEAD
 
     routes = {route.path for route in rest_module.app.routes}
     assert "/" in routes
@@ -211,77 +210,6 @@
     assert data["success"] is True
     assert data["gates"][0]["name"] == "pytest"
     assert any(call[0] == "guard-rails" for call in stub.created)
-=======
-
-    routes = {route.path for route in rest_module.app.routes}
-    assert "/" in routes
-    assert "/health" in routes
-    assert "/api/v1/quality/guard-rails" in routes
-    assert "/api/v1/cleanup" in routes
-    assert "/api/v1/analytics/rankings" in routes
-
-
-@pytest.mark.asyncio
-async def test_guard_rails_endpoint_requires_auth(rest_app_client: tuple[Any, Any]) -> None:
-    """Guard-rails endpoint should reject unauthenticated requests."""
-    client, _ = rest_app_client
-
-    response = await client.post("/api/v1/quality/guard-rails", json={})
-    assert response.status_code == 401
-
-
-@pytest.mark.asyncio
-async def test_guard_rails_endpoint_with_auth(
-    rest_app_client: tuple[Any, Any], monkeypatch: pytest.MonkeyPatch
-) -> None:
-    """Guard-rails endpoint should use the task manager to execute work."""
-    client, rest_module = rest_app_client
-
-    from hephaestus.api.rest.models import GuardRailsRequest
-    from hephaestus.api.rest.tasks import Task, TaskStatus
-
-    class StubTaskManager:
-        def __init__(self) -> None:
-            self.created: list[tuple[str, tuple[Any, ...], dict[str, Any]]] = []
-
-        async def create_task(
-            self,
-            name: str,
-            func: Any,
-            *args: Any,
-            timeout: float | None = None,
-            **kwargs: Any,
-        ) -> str:
-            self.created.append((name, args, kwargs))
-            assert func is rest_module._execute_guard_rails
-            # Ensure request payload is passed through
-            assert isinstance(args[0], GuardRailsRequest)
-            return "task-123"
-
-        async def wait_for_completion(
-            self,
-            task_id: str,
-            poll_interval: float = 0.1,
-            timeout: float | None = None,
-        ) -> Task:
-            assert task_id == "task-123"
-            return Task(
-                id=task_id,
-                name="guard-rails",
-                status=TaskStatus.COMPLETED,
-                progress=1.0,
-                result={
-                    "success": True,
-                    "gates": [{"name": "pytest", "passed": True, "duration": 1.0}],
-                    "duration": 1.0,
-                },
-            )
-
-        async def get_task_status(self, task_id: str) -> Task:
-            return await self.wait_for_completion(task_id)
-
-    stub = StubTaskManager()
-    monkeypatch.setattr(rest_module, "task_manager", stub)
 
     headers = {"Authorization": "Bearer test-api-key"}
     response = await client.post(
@@ -289,12 +217,7 @@
         json={"no_format": False, "drift_check": False},
         headers=headers,
     )
-    assert response.status_code == 200
-    data = response.json()
-    assert data["success"] is True
-    assert data["gates"][0]["name"] == "pytest"
-    assert any(call[0] == "guard-rails" for call in stub.created)
-
+    assert response.status_code == 504
 
 @pytest.mark.asyncio
 async def test_guard_rails_endpoint_timeout(
@@ -319,7 +242,19 @@
             raise TimeoutError
 
     monkeypatch.setattr(rest_module, "task_manager", StubTaskManager())
->>>>>>> ea386a00
+
+        ) -> Task:
+            return Task(
+                id=task_id,
+                name="guard-rails",
+                status=TaskStatus.FAILED,
+                error="boom",
+            )
+
+        async def get_task_status(self, task_id: str) -> Task:
+            return await self.wait_for_completion(task_id)
+
+    monkeypatch.setattr(rest_module, "task_manager", StubTaskManager())
 
     headers = {"Authorization": "Bearer test-api-key"}
     response = await client.post(
@@ -329,25 +264,21 @@
     )
     assert response.status_code == 504
 
-<<<<<<< HEAD
-@pytest.mark.asyncio
-async def test_guard_rails_endpoint_timeout(
-    rest_app_client: tuple[Any, Any], monkeypatch: pytest.MonkeyPatch
-) -> None:
-    """Guard-rails endpoint should surface task timeouts as HTTP 504."""
-    client, rest_module = rest_app_client
-
-    class StubTaskManager:
-        async def create_task(self, *args: Any, **kwargs: Any) -> str:
-            return "task-timeout"
-
-=======
 
 @pytest.mark.asyncio
 async def test_guard_rails_endpoint_failure(
     rest_app_client: tuple[Any, Any], monkeypatch: pytest.MonkeyPatch
 ) -> None:
     """Guard-rails endpoint should propagate task failures."""
+    assert response.status_code == 500
+    assert response.json()["detail"] == "boom"
+
+
+@pytest.mark.asyncio
+async def test_cleanup_endpoint_with_auth(
+    rest_app_client: tuple[Any, Any], monkeypatch: pytest.MonkeyPatch
+) -> None:
+    """Cleanup endpoint should return results from the task manager."""
     client, rest_module = rest_app_client
 
     from hephaestus.api.rest.tasks import Task, TaskStatus
@@ -355,74 +286,7 @@
     class StubTaskManager:
         async def create_task(self, *args: Any, **kwargs: Any) -> str:
             return "task-failure"
-
->>>>>>> ea386a00
-        async def wait_for_completion(
-            self,
-            task_id: str,
-            poll_interval: float = 0.1,
-            timeout: float | None = None,
-<<<<<<< HEAD
-        ) -> Any:
-            raise TimeoutError
-
-        async def get_task_status(self, task_id: str) -> Any:
-            raise TimeoutError
-
-    monkeypatch.setattr(rest_module, "task_manager", StubTaskManager())
-
-=======
-        ) -> Task:
-            return Task(
-                id=task_id,
-                name="guard-rails",
-                status=TaskStatus.FAILED,
-                error="boom",
-            )
-
-        async def get_task_status(self, task_id: str) -> Task:
-            return await self.wait_for_completion(task_id)
-
-    monkeypatch.setattr(rest_module, "task_manager", StubTaskManager())
-
->>>>>>> ea386a00
-    headers = {"Authorization": "Bearer test-api-key"}
-    response = await client.post(
-        "/api/v1/quality/guard-rails",
-        json={"no_format": False, "drift_check": False},
-        headers=headers,
-    )
-<<<<<<< HEAD
-    assert response.status_code == 504
-
-
-@pytest.mark.asyncio
-async def test_guard_rails_endpoint_failure(
-    rest_app_client: tuple[Any, Any], monkeypatch: pytest.MonkeyPatch
-) -> None:
-    """Guard-rails endpoint should propagate task failures."""
-=======
-    assert response.status_code == 500
-    assert response.json()["detail"] == "boom"
-
-
-@pytest.mark.asyncio
-async def test_cleanup_endpoint_with_auth(
-    rest_app_client: tuple[Any, Any], monkeypatch: pytest.MonkeyPatch
-) -> None:
-    """Cleanup endpoint should return results from the task manager."""
->>>>>>> ea386a00
-    client, rest_module = rest_app_client
-
-    from hephaestus.api.rest.tasks import Task, TaskStatus
-
-    class StubTaskManager:
-        async def create_task(self, *args: Any, **kwargs: Any) -> str:
-<<<<<<< HEAD
-            return "task-failure"
-=======
             return "cleanup-task"
->>>>>>> ea386a00
 
         async def wait_for_completion(
             self,
@@ -432,11 +296,9 @@
         ) -> Task:
             return Task(
                 id=task_id,
-<<<<<<< HEAD
                 name="guard-rails",
                 status=TaskStatus.FAILED,
                 error="boom",
-=======
                 name="cleanup",
                 status=TaskStatus.COMPLETED,
                 progress=1.0,
@@ -445,14 +307,12 @@
                     "size_freed": 1024,
                     "manifest": {"cache": 5},
                 },
->>>>>>> ea386a00
             )
 
         async def get_task_status(self, task_id: str) -> Task:
             return await self.wait_for_completion(task_id)
 
     monkeypatch.setattr(rest_module, "task_manager", StubTaskManager())
-<<<<<<< HEAD
 
     headers = {"Authorization": "Bearer test-api-key"}
     response = await client.post(
@@ -469,7 +329,6 @@
     rest_app_client: tuple[Any, Any], monkeypatch: pytest.MonkeyPatch
 ) -> None:
     """Cleanup endpoint should return results from the task manager."""
-=======
 
     headers = {"Authorization": "Bearer test-api-key"}
     response = await client.post(
@@ -488,18 +347,14 @@
     rest_app_client: tuple[Any, Any], monkeypatch: pytest.MonkeyPatch
 ) -> None:
     """Cleanup endpoint should convert task failures into HTTP errors."""
->>>>>>> ea386a00
     client, rest_module = rest_app_client
 
     from hephaestus.api.rest.tasks import Task, TaskStatus
 
     class StubTaskManager:
         async def create_task(self, *args: Any, **kwargs: Any) -> str:
-<<<<<<< HEAD
             return "cleanup-task"
-=======
             return "cleanup-failure"
->>>>>>> ea386a00
 
         async def wait_for_completion(
             self,
@@ -510,7 +365,6 @@
             return Task(
                 id=task_id,
                 name="cleanup",
-<<<<<<< HEAD
                 status=TaskStatus.COMPLETED,
                 progress=1.0,
                 result={
@@ -518,10 +372,8 @@
                     "size_freed": 1024,
                     "manifest": {"cache": 5},
                 },
-=======
                 status=TaskStatus.FAILED,
                 error="cleanup boom",
->>>>>>> ea386a00
             )
 
         async def get_task_status(self, task_id: str) -> Task:
@@ -535,7 +387,6 @@
         json={"deep_clean": False, "dry_run": True},
         headers=headers,
     )
-<<<<<<< HEAD
     assert response.status_code == 200
     data = response.json()
     assert data["files_deleted"] == 5
@@ -688,7 +539,6 @@
                 if block.startswith("data: "):
                     payloads.append(json.loads(block.split("data: ", 1)[1]))
 
-=======
     assert response.status_code == 500
     assert response.json()["detail"] == "cleanup boom"
 
@@ -798,7 +648,6 @@
                 if block.startswith("data: "):
                     payloads.append(json.loads(block.split("data: ", 1)[1]))
 
->>>>>>> ea386a00
     assert response.status_code == 200
     assert payloads[-1]["status"] == "completed"
     assert payloads[-1]["result"] == {"ok": True}
@@ -836,7 +685,6 @@
     from fastapi.security import HTTPAuthorizationCredentials
 
     from hephaestus.api.rest.app import verify_api_key
-<<<<<<< HEAD
 
     with pytest.raises(HTTPException) as excinfo:
         verify_api_key(None)
@@ -847,7 +695,6 @@
         verify_api_key(credentials)
     assert excinfo.value.status_code == 403
 
-=======
 
     with pytest.raises(HTTPException) as excinfo:
         verify_api_key(None)
@@ -858,7 +705,6 @@
         verify_api_key(credentials)
     assert excinfo.value.status_code == 403
 
->>>>>>> ea386a00
     credentials = HTTPAuthorizationCredentials(scheme="Bearer", credentials="valid")
     assert verify_api_key(credentials) == "valid"
 
