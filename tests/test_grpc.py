from __future__ import annotations

import json
from collections.abc import AsyncIterator
from pathlib import Path
from typing import Any

import pytest

from hephaestus.api import auth as auth_module

try:
    import grpc

    from hephaestus.api import service as service_module
<<<<<<< HEAD
    from hephaestus.api.grpc import server as server_module
=======
>>>>>>> b0edae7c
    from hephaestus.api.grpc.protos import hephaestus_pb2
    from hephaestus.api.grpc.services import (
        AnalyticsServiceServicer,
        CleanupServiceServicer,
        QualityServiceServicer,
    )
except ModuleNotFoundError as exc:  # pragma: no cover - skip when grpc unavailable
    missing_module = exc.name or ""
    if missing_module in {"grpc", "google"} or missing_module.startswith(("grpc.", "google.")):
        pytest.skip("could not import 'grpc': module unavailable", allow_module_level=True)
    raise

from conftest import ServiceAccountContext
<<<<<<< HEAD


def _load_audit_entries(audit_dir: Path) -> list[dict[str, Any]]:
    entries: list[dict[str, Any]] = []
    if not audit_dir.exists():
        return entries

    for path in sorted(audit_dir.glob("*.jsonl")):
        for line in path.read_text(encoding="utf-8").splitlines():
            if not line.strip():
                continue
            entries.append(json.loads(line))
    return entries


class AbortError(Exception):
    """Raised when the mock gRPC context aborts the request."""

    def __init__(self, code: grpc.StatusCode, details: str) -> None:
        super().__init__(details)
        self._code = code
        self._details = details

    def code(self) -> grpc.StatusCode:
        return self._code

    def details(self) -> str:
        return self._details


class MockContext:
    """Minimal async ServicerContext stub for testing."""

    def __init__(self, principal: auth_module.AuthenticatedPrincipal) -> None:
        self.principal = principal

    async def abort(self, code: grpc.StatusCode, details: str) -> None:
        raise AbortError(code, details)

    def invocation_metadata(self) -> tuple[Any, ...]:  # pragma: no cover - interface parity
        return ()
=======


def _load_audit_entries(audit_dir: Path) -> list[dict[str, Any]]:
    entries: list[dict[str, Any]] = []
    if not audit_dir.exists():
        return entries
>>>>>>> b0edae7c

    for path in sorted(audit_dir.glob("*.jsonl")):
        for line in path.read_text(encoding="utf-8").splitlines():
            if not line.strip():
                continue
            entries.append(json.loads(line))
    return entries

<<<<<<< HEAD
@pytest.mark.asyncio
async def test_quality_service_guard_rails_success(
    service_account_environment: ServiceAccountContext,
    monkeypatch: pytest.MonkeyPatch,
) -> None:
    verifier = auth_module.get_default_verifier()
    principal = verifier.verify_bearer_token(service_account_environment.guard_token)

    async def fake_guard_rails(**kwargs: Any) -> service_module.GuardRailExecution:
        return service_module.GuardRailExecution(
            success=True,
            duration=0.2,
            gates=[],
            remediation_commands=[],
            remediation_results=[],
        )

    monkeypatch.setattr(service_module, "evaluate_guard_rails_async", fake_guard_rails)

    service = QualityServiceServicer()
    context = MockContext(principal)

    request = hephaestus_pb2.GuardRailsRequest(no_format=False, drift_check=False)
    response = await service.RunGuardRails(request, context)

    assert isinstance(response, hephaestus_pb2.GuardRailsResponse)
    assert response.success is True
=======

class AbortError(Exception):
    """Raised when the mock gRPC context aborts the request."""

    def __init__(self, code: grpc.StatusCode, details: str) -> None:
        super().__init__(details)
        self._code = code
        self._details = details

    def code(self) -> grpc.StatusCode:
        return self._code
>>>>>>> b0edae7c

    def details(self) -> str:
        return self._details

<<<<<<< HEAD
@pytest.mark.asyncio
async def test_quality_service_guard_rails_permission_denied(
    service_account_environment: ServiceAccountContext,
    monkeypatch: pytest.MonkeyPatch,
) -> None:
    verifier = auth_module.get_default_verifier()
    principal = verifier.verify_bearer_token(service_account_environment.analytics_token)

    async def fake_guard_rails(**kwargs: Any) -> service_module.GuardRailExecution:
        raise AssertionError("should not run when authorization fails")

    monkeypatch.setattr(service_module, "evaluate_guard_rails_async", fake_guard_rails)

    service = QualityServiceServicer()
    context = MockContext(principal)

    request = hephaestus_pb2.GuardRailsRequest(no_format=False)

    with pytest.raises(AbortError) as exc:
        await service.RunGuardRails(request, context)

    assert exc.value.code() == grpc.StatusCode.PERMISSION_DENIED


@pytest.mark.asyncio
async def test_cleanup_service_enforces_roles(
=======

class MockContext:
    """Minimal async ServicerContext stub for testing."""

    def __init__(self, principal: auth_module.AuthenticatedPrincipal) -> None:
        self.principal = principal

    async def abort(self, code: grpc.StatusCode, details: str) -> None:
        raise AbortError(code, details)

    def invocation_metadata(self) -> tuple[Any, ...]:  # pragma: no cover - interface parity
        return ()


@pytest.mark.asyncio
async def test_quality_service_guard_rails_success(
>>>>>>> b0edae7c
    service_account_environment: ServiceAccountContext,
    monkeypatch: pytest.MonkeyPatch,
) -> None:
    verifier = auth_module.get_default_verifier()
<<<<<<< HEAD
    principal = verifier.verify_bearer_token(service_account_environment.cleanup_token)

    def fake_cleanup(**kwargs: Any) -> dict[str, Any]:
        return {"files": 1, "bytes": 10, "manifest": {"removed_count": 1}}

    monkeypatch.setattr(service_module, "run_cleanup_summary", fake_cleanup)

    service = CleanupServiceServicer()
    context = MockContext(principal)

    request = hephaestus_pb2.CleanupRequest(dry_run=True)
    response = await service.Clean(request, context)

    assert response.files_deleted == 1

    forbidden_principal = verifier.verify_bearer_token(service_account_environment.guard_token)
    context_forbidden = MockContext(forbidden_principal)

    with pytest.raises(AbortError) as exc:
        await service.Clean(request, context_forbidden)

    assert exc.value.code() == grpc.StatusCode.PERMISSION_DENIED


@pytest.mark.asyncio
async def test_analytics_service_rankings_requires_role(
    service_account_environment: ServiceAccountContext,
    monkeypatch: pytest.MonkeyPatch,
) -> None:
    verifier = auth_module.get_default_verifier()
    analytics_principal = verifier.verify_bearer_token(service_account_environment.analytics_token)
    guard_principal = verifier.verify_bearer_token(service_account_environment.guard_token)

    def fake_rankings(**kwargs: Any) -> list[dict[str, Any]]:
        return [{"path": "src/module.py", "score": 1.0, "churn": 10, "coverage": 0.8, "uncovered_lines": 5, "rationale": "test"}]
=======
    principal = verifier.verify_bearer_token(service_account_environment.guard_token)

    async def fake_guard_rails(**kwargs: Any) -> service_module.GuardRailExecution:
        return service_module.GuardRailExecution(
            success=True,
            duration=0.2,
            gates=[],
            remediation_commands=[],
            remediation_results=[],
        )

    monkeypatch.setattr(service_module, "evaluate_guard_rails_async", fake_guard_rails)

    service = QualityServiceServicer()
    context = MockContext(principal)

    request = hephaestus_pb2.GuardRailsRequest(no_format=False, drift_check=False)
    response = await service.RunGuardRails(request, context)

    assert isinstance(response, hephaestus_pb2.GuardRailsResponse)
    assert response.success is True


@pytest.mark.asyncio
async def test_quality_service_guard_rails_permission_denied(
    service_account_environment: ServiceAccountContext,
    monkeypatch: pytest.MonkeyPatch,
) -> None:
    verifier = auth_module.get_default_verifier()
    principal = verifier.verify_bearer_token(service_account_environment.analytics_token)

    async def fake_guard_rails(**kwargs: Any) -> service_module.GuardRailExecution:
        raise AssertionError("should not run when authorization fails")

    monkeypatch.setattr(service_module, "evaluate_guard_rails_async", fake_guard_rails)

    service = QualityServiceServicer()
    context = MockContext(principal)

    request = hephaestus_pb2.GuardRailsRequest(no_format=False)

    with pytest.raises(AbortError) as exc:
        await service.RunGuardRails(request, context)

    assert exc.value.code() == grpc.StatusCode.PERMISSION_DENIED
>>>>>>> b0edae7c

    monkeypatch.setattr(service_module, "compute_rankings", fake_rankings)

<<<<<<< HEAD
    service = AnalyticsServiceServicer()

    allowed_context = MockContext(analytics_principal)
    response = await service.GetRankings(
        hephaestus_pb2.RankingsRequest(strategy="risk_weighted", limit=5),
        allowed_context,
    )
    assert len(response.rankings) == 1

    forbidden_context = MockContext(guard_principal)
    with pytest.raises(AbortError) as exc:
        await service.GetRankings(
            hephaestus_pb2.RankingsRequest(strategy="risk_weighted", limit=5),
            forbidden_context,
        )

    assert exc.value.code() == grpc.StatusCode.PERMISSION_DENIED
=======
@pytest.mark.asyncio
async def test_cleanup_service_enforces_roles(
    service_account_environment: ServiceAccountContext,
    monkeypatch: pytest.MonkeyPatch,
) -> None:
    verifier = auth_module.get_default_verifier()
    principal = verifier.verify_bearer_token(service_account_environment.cleanup_token)

    def fake_cleanup(**kwargs: Any) -> dict[str, Any]:
        return {"files": 1, "bytes": 10, "manifest": {"removed_count": 1}}

    monkeypatch.setattr(service_module, "run_cleanup_summary", fake_cleanup)

    service = CleanupServiceServicer()
    context = MockContext(principal)

    request = hephaestus_pb2.CleanupRequest(dry_run=True)
    response = await service.Clean(request, context)
>>>>>>> b0edae7c

    assert response.files_deleted == 1

<<<<<<< HEAD
@pytest.mark.asyncio
async def test_analytics_service_stream_ingest_audit(
    service_account_environment: ServiceAccountContext,
    monkeypatch: pytest.MonkeyPatch,
) -> None:
    verifier = auth_module.get_default_verifier()
    principal = verifier.verify_bearer_token(service_account_environment.omni_token)
=======
    forbidden_principal = verifier.verify_bearer_token(service_account_environment.guard_token)
    context_forbidden = MockContext(forbidden_principal)

    with pytest.raises(AbortError) as exc:
        await service.Clean(request, context_forbidden)
>>>>>>> b0edae7c

    assert exc.value.code() == grpc.StatusCode.PERMISSION_DENIED


<<<<<<< HEAD
    async def event_generator() -> AsyncIterator[hephaestus_pb2.AnalyticsEvent]:
        yield hephaestus_pb2.AnalyticsEvent(source="ci", kind="coverage", value=0.95)
        yield hephaestus_pb2.AnalyticsEvent(source="ci", kind="latency", value=120.0)

    service = AnalyticsServiceServicer()
    context = MockContext(principal)
    response = await service.StreamIngest(event_generator(), context)

    assert response.accepted == 2

    entries = _load_audit_entries(service_account_environment.audit_dir)
    assert any(
        entry.get("operation") == "grpc.analytics.stream_ingest"
        and entry.get("principal") == "svc-omni@example.com"
        and entry.get("status") == "success"
        for entry in entries
=======
@pytest.mark.asyncio
async def test_analytics_service_rankings_requires_role(
    service_account_environment: ServiceAccountContext,
    monkeypatch: pytest.MonkeyPatch,
) -> None:
    verifier = auth_module.get_default_verifier()
    analytics_principal = verifier.verify_bearer_token(service_account_environment.analytics_token)
    guard_principal = verifier.verify_bearer_token(service_account_environment.guard_token)

    def fake_rankings(**kwargs: Any) -> list[dict[str, Any]]:
        return [{"path": "src/module.py", "score": 1.0, "churn": 10, "coverage": 0.8, "uncovered_lines": 5, "rationale": "test"}]

    monkeypatch.setattr(service_module, "compute_rankings", fake_rankings)

    service = AnalyticsServiceServicer()

    allowed_context = MockContext(analytics_principal)
    response = await service.GetRankings(
        hephaestus_pb2.RankingsRequest(strategy="risk_weighted", limit=5),
        allowed_context,
>>>>>>> b0edae7c
    )
    assert len(response.rankings) == 1

    forbidden_context = MockContext(guard_principal)
    with pytest.raises(AbortError) as exc:
        await service.GetRankings(
            hephaestus_pb2.RankingsRequest(strategy="risk_weighted", limit=5),
            forbidden_context,
        )

<<<<<<< HEAD
=======
    assert exc.value.code() == grpc.StatusCode.PERMISSION_DENIED
>>>>>>> b0edae7c

@pytest.mark.asyncio
async def test_analytics_service_stream_ingest_requires_role(
    service_account_environment: ServiceAccountContext,
) -> None:
    verifier = auth_module.get_default_verifier()
    guard_principal = verifier.verify_bearer_token(service_account_environment.guard_token)

<<<<<<< HEAD
    service = AnalyticsServiceServicer()
    context = MockContext(guard_principal)

    async def event_generator() -> AsyncIterator[hephaestus_pb2.AnalyticsEvent]:
        yield hephaestus_pb2.AnalyticsEvent(source="ci", kind="coverage", value=0.95)

    with pytest.raises(AbortError) as exc:
        await service.StreamIngest(event_generator(), context)

    assert exc.value.code() == grpc.StatusCode.PERMISSION_DENIED

    entries = _load_audit_entries(service_account_environment.audit_dir)
    assert any(
        entry.get("operation") == "grpc.analytics.stream_ingest"
        and entry.get("principal") == "svc-guard@example.com"
        and entry.get("status") == "denied"
        for entry in entries
    )


@pytest.mark.asyncio
async def test_service_account_interceptor_missing_header() -> None:
    interceptor = server_module.ServiceAccountAuthInterceptor()

    class EmptyContext:
        async def abort(self, code: grpc.StatusCode, details: str) -> None:
            raise AbortError(code, details)

        def invocation_metadata(self) -> tuple[Any, ...]:
            return ()

    with pytest.raises(AbortError) as exc:
        await interceptor._authenticate(EmptyContext())

    assert exc.value.code() == grpc.StatusCode.UNAUTHENTICATED
=======
@pytest.mark.asyncio
async def test_analytics_service_stream_ingest_audit(
    service_account_environment: ServiceAccountContext,
    monkeypatch: pytest.MonkeyPatch,
) -> None:
    verifier = auth_module.get_default_verifier()
    principal = verifier.verify_bearer_token(service_account_environment.omni_token)

    from hephaestus.analytics_streaming import global_ingestor

    global_ingestor.reset()

    async def event_generator() -> AsyncIterator[hephaestus_pb2.AnalyticsEvent]:
        yield hephaestus_pb2.AnalyticsEvent(source="ci", kind="coverage", value=0.95)
        yield hephaestus_pb2.AnalyticsEvent(source="ci", kind="latency", value=120.0)

    service = AnalyticsServiceServicer()
    context = MockContext(principal)
    response = await service.StreamIngest(event_generator(), context)

    assert response.accepted == 2

    entries = _load_audit_entries(service_account_environment.audit_dir)
    assert any(
        entry.get("operation") == "grpc.analytics.stream_ingest"
        and entry.get("principal") == "svc-omni@example.com"
        and entry.get("status") == "success"
        for entry in entries
    )
>>>>>>> b0edae7c
<|MERGE_RESOLUTION|>--- conflicted
+++ resolved
@@ -13,10 +13,7 @@
     import grpc
 
     from hephaestus.api import service as service_module
-<<<<<<< HEAD
     from hephaestus.api.grpc import server as server_module
-=======
->>>>>>> b0edae7c
     from hephaestus.api.grpc.protos import hephaestus_pb2
     from hephaestus.api.grpc.services import (
         AnalyticsServiceServicer,
@@ -30,7 +27,6 @@
     raise
 
 from conftest import ServiceAccountContext
-<<<<<<< HEAD
 
 
 def _load_audit_entries(audit_dir: Path) -> list[dict[str, Any]]:
@@ -72,14 +68,6 @@
 
     def invocation_metadata(self) -> tuple[Any, ...]:  # pragma: no cover - interface parity
         return ()
-=======
-
-
-def _load_audit_entries(audit_dir: Path) -> list[dict[str, Any]]:
-    entries: list[dict[str, Any]] = []
-    if not audit_dir.exists():
-        return entries
->>>>>>> b0edae7c
 
     for path in sorted(audit_dir.glob("*.jsonl")):
         for line in path.read_text(encoding="utf-8").splitlines():
@@ -88,7 +76,6 @@
             entries.append(json.loads(line))
     return entries
 
-<<<<<<< HEAD
 @pytest.mark.asyncio
 async def test_quality_service_guard_rails_success(
     service_account_environment: ServiceAccountContext,
@@ -116,24 +103,10 @@
 
     assert isinstance(response, hephaestus_pb2.GuardRailsResponse)
     assert response.success is True
-=======
-
-class AbortError(Exception):
-    """Raised when the mock gRPC context aborts the request."""
-
-    def __init__(self, code: grpc.StatusCode, details: str) -> None:
-        super().__init__(details)
-        self._code = code
-        self._details = details
-
-    def code(self) -> grpc.StatusCode:
-        return self._code
->>>>>>> b0edae7c
 
     def details(self) -> str:
         return self._details
 
-<<<<<<< HEAD
 @pytest.mark.asyncio
 async def test_quality_service_guard_rails_permission_denied(
     service_account_environment: ServiceAccountContext,
@@ -160,29 +133,10 @@
 
 @pytest.mark.asyncio
 async def test_cleanup_service_enforces_roles(
-=======
-
-class MockContext:
-    """Minimal async ServicerContext stub for testing."""
-
-    def __init__(self, principal: auth_module.AuthenticatedPrincipal) -> None:
-        self.principal = principal
-
-    async def abort(self, code: grpc.StatusCode, details: str) -> None:
-        raise AbortError(code, details)
-
-    def invocation_metadata(self) -> tuple[Any, ...]:  # pragma: no cover - interface parity
-        return ()
-
-
-@pytest.mark.asyncio
-async def test_quality_service_guard_rails_success(
->>>>>>> b0edae7c
-    service_account_environment: ServiceAccountContext,
-    monkeypatch: pytest.MonkeyPatch,
-) -> None:
-    verifier = auth_module.get_default_verifier()
-<<<<<<< HEAD
+    service_account_environment: ServiceAccountContext,
+    monkeypatch: pytest.MonkeyPatch,
+) -> None:
+    verifier = auth_module.get_default_verifier()
     principal = verifier.verify_bearer_token(service_account_environment.cleanup_token)
 
     def fake_cleanup(**kwargs: Any) -> dict[str, Any]:
@@ -218,57 +172,9 @@
 
     def fake_rankings(**kwargs: Any) -> list[dict[str, Any]]:
         return [{"path": "src/module.py", "score": 1.0, "churn": 10, "coverage": 0.8, "uncovered_lines": 5, "rationale": "test"}]
-=======
-    principal = verifier.verify_bearer_token(service_account_environment.guard_token)
-
-    async def fake_guard_rails(**kwargs: Any) -> service_module.GuardRailExecution:
-        return service_module.GuardRailExecution(
-            success=True,
-            duration=0.2,
-            gates=[],
-            remediation_commands=[],
-            remediation_results=[],
-        )
-
-    monkeypatch.setattr(service_module, "evaluate_guard_rails_async", fake_guard_rails)
-
-    service = QualityServiceServicer()
-    context = MockContext(principal)
-
-    request = hephaestus_pb2.GuardRailsRequest(no_format=False, drift_check=False)
-    response = await service.RunGuardRails(request, context)
-
-    assert isinstance(response, hephaestus_pb2.GuardRailsResponse)
-    assert response.success is True
-
-
-@pytest.mark.asyncio
-async def test_quality_service_guard_rails_permission_denied(
-    service_account_environment: ServiceAccountContext,
-    monkeypatch: pytest.MonkeyPatch,
-) -> None:
-    verifier = auth_module.get_default_verifier()
-    principal = verifier.verify_bearer_token(service_account_environment.analytics_token)
-
-    async def fake_guard_rails(**kwargs: Any) -> service_module.GuardRailExecution:
-        raise AssertionError("should not run when authorization fails")
-
-    monkeypatch.setattr(service_module, "evaluate_guard_rails_async", fake_guard_rails)
-
-    service = QualityServiceServicer()
-    context = MockContext(principal)
-
-    request = hephaestus_pb2.GuardRailsRequest(no_format=False)
-
-    with pytest.raises(AbortError) as exc:
-        await service.RunGuardRails(request, context)
-
-    assert exc.value.code() == grpc.StatusCode.PERMISSION_DENIED
->>>>>>> b0edae7c
 
     monkeypatch.setattr(service_module, "compute_rankings", fake_rankings)
 
-<<<<<<< HEAD
     service = AnalyticsServiceServicer()
 
     allowed_context = MockContext(analytics_principal)
@@ -286,30 +192,8 @@
         )
 
     assert exc.value.code() == grpc.StatusCode.PERMISSION_DENIED
-=======
-@pytest.mark.asyncio
-async def test_cleanup_service_enforces_roles(
-    service_account_environment: ServiceAccountContext,
-    monkeypatch: pytest.MonkeyPatch,
-) -> None:
-    verifier = auth_module.get_default_verifier()
-    principal = verifier.verify_bearer_token(service_account_environment.cleanup_token)
-
-    def fake_cleanup(**kwargs: Any) -> dict[str, Any]:
-        return {"files": 1, "bytes": 10, "manifest": {"removed_count": 1}}
-
-    monkeypatch.setattr(service_module, "run_cleanup_summary", fake_cleanup)
-
-    service = CleanupServiceServicer()
-    context = MockContext(principal)
-
-    request = hephaestus_pb2.CleanupRequest(dry_run=True)
-    response = await service.Clean(request, context)
->>>>>>> b0edae7c
-
-    assert response.files_deleted == 1
-
-<<<<<<< HEAD
+
+
 @pytest.mark.asyncio
 async def test_analytics_service_stream_ingest_audit(
     service_account_environment: ServiceAccountContext,
@@ -317,18 +201,9 @@
 ) -> None:
     verifier = auth_module.get_default_verifier()
     principal = verifier.verify_bearer_token(service_account_environment.omni_token)
-=======
-    forbidden_principal = verifier.verify_bearer_token(service_account_environment.guard_token)
-    context_forbidden = MockContext(forbidden_principal)
-
-    with pytest.raises(AbortError) as exc:
-        await service.Clean(request, context_forbidden)
->>>>>>> b0edae7c
-
-    assert exc.value.code() == grpc.StatusCode.PERMISSION_DENIED
-
-
-<<<<<<< HEAD
+
+    monkeypatch.setattr(service_module, "compute_rankings", fake_rankings)
+
     async def event_generator() -> AsyncIterator[hephaestus_pb2.AnalyticsEvent]:
         yield hephaestus_pb2.AnalyticsEvent(source="ci", kind="coverage", value=0.95)
         yield hephaestus_pb2.AnalyticsEvent(source="ci", kind="latency", value=120.0)
@@ -345,51 +220,16 @@
         and entry.get("principal") == "svc-omni@example.com"
         and entry.get("status") == "success"
         for entry in entries
-=======
-@pytest.mark.asyncio
-async def test_analytics_service_rankings_requires_role(
-    service_account_environment: ServiceAccountContext,
-    monkeypatch: pytest.MonkeyPatch,
-) -> None:
-    verifier = auth_module.get_default_verifier()
-    analytics_principal = verifier.verify_bearer_token(service_account_environment.analytics_token)
+    )
+
+
+@pytest.mark.asyncio
+async def test_analytics_service_stream_ingest_requires_role(
+    service_account_environment: ServiceAccountContext,
+) -> None:
+    verifier = auth_module.get_default_verifier()
     guard_principal = verifier.verify_bearer_token(service_account_environment.guard_token)
 
-    def fake_rankings(**kwargs: Any) -> list[dict[str, Any]]:
-        return [{"path": "src/module.py", "score": 1.0, "churn": 10, "coverage": 0.8, "uncovered_lines": 5, "rationale": "test"}]
-
-    monkeypatch.setattr(service_module, "compute_rankings", fake_rankings)
-
-    service = AnalyticsServiceServicer()
-
-    allowed_context = MockContext(analytics_principal)
-    response = await service.GetRankings(
-        hephaestus_pb2.RankingsRequest(strategy="risk_weighted", limit=5),
-        allowed_context,
->>>>>>> b0edae7c
-    )
-    assert len(response.rankings) == 1
-
-    forbidden_context = MockContext(guard_principal)
-    with pytest.raises(AbortError) as exc:
-        await service.GetRankings(
-            hephaestus_pb2.RankingsRequest(strategy="risk_weighted", limit=5),
-            forbidden_context,
-        )
-
-<<<<<<< HEAD
-=======
-    assert exc.value.code() == grpc.StatusCode.PERMISSION_DENIED
->>>>>>> b0edae7c
-
-@pytest.mark.asyncio
-async def test_analytics_service_stream_ingest_requires_role(
-    service_account_environment: ServiceAccountContext,
-) -> None:
-    verifier = auth_module.get_default_verifier()
-    guard_principal = verifier.verify_bearer_token(service_account_environment.guard_token)
-
-<<<<<<< HEAD
     service = AnalyticsServiceServicer()
     context = MockContext(guard_principal)
 
@@ -424,35 +264,4 @@
     with pytest.raises(AbortError) as exc:
         await interceptor._authenticate(EmptyContext())
 
-    assert exc.value.code() == grpc.StatusCode.UNAUTHENTICATED
-=======
-@pytest.mark.asyncio
-async def test_analytics_service_stream_ingest_audit(
-    service_account_environment: ServiceAccountContext,
-    monkeypatch: pytest.MonkeyPatch,
-) -> None:
-    verifier = auth_module.get_default_verifier()
-    principal = verifier.verify_bearer_token(service_account_environment.omni_token)
-
-    from hephaestus.analytics_streaming import global_ingestor
-
-    global_ingestor.reset()
-
-    async def event_generator() -> AsyncIterator[hephaestus_pb2.AnalyticsEvent]:
-        yield hephaestus_pb2.AnalyticsEvent(source="ci", kind="coverage", value=0.95)
-        yield hephaestus_pb2.AnalyticsEvent(source="ci", kind="latency", value=120.0)
-
-    service = AnalyticsServiceServicer()
-    context = MockContext(principal)
-    response = await service.StreamIngest(event_generator(), context)
-
-    assert response.accepted == 2
-
-    entries = _load_audit_entries(service_account_environment.audit_dir)
-    assert any(
-        entry.get("operation") == "grpc.analytics.stream_ingest"
-        and entry.get("principal") == "svc-omni@example.com"
-        and entry.get("status") == "success"
-        for entry in entries
-    )
->>>>>>> b0edae7c
+    assert exc.value.code() == grpc.StatusCode.UNAUTHENTICATED