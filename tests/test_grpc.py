"""Tests for gRPC services."""

from __future__ import annotations

from collections.abc import AsyncIterator

import pytest

try:
    from hephaestus.api.grpc.protos import hephaestus_pb2
    from hephaestus.api.grpc.services import (
        AnalyticsServiceServicer,
        CleanupServiceServicer,
        QualityServiceServicer,
    )
except ModuleNotFoundError as exc:  # pragma: no cover - exercised via pytest skip
    missing_module = exc.name or ""
    if missing_module in {"grpc", "google"} or missing_module.startswith(("grpc.", "google.")):
        pytest.skip("could not import 'grpc': module unavailable", allow_module_level=True)
    raise


class MockContext:
    """Mock gRPC context for testing."""

    pass


@pytest.mark.asyncio
async def test_quality_service_run_guard_rails() -> None:
    """Test QualityService RunGuardRails RPC."""
    service = QualityServiceServicer()
    context = MockContext()

    request = hephaestus_pb2.GuardRailsRequest(
        no_format=False,
        workspace=".",
        drift_check=True,
    )

    response = await service.RunGuardRails(request, context)

    assert isinstance(response, hephaestus_pb2.GuardRailsResponse)
    assert response.success is True
    assert len(response.gates) > 0
    assert response.duration > 0
    assert response.task_id


@pytest.mark.asyncio
async def test_quality_service_run_guard_rails_stream() -> None:
    """Test QualityService RunGuardRailsStream RPC."""
    service = QualityServiceServicer()
    context = MockContext()

    request = hephaestus_pb2.GuardRailsRequest(
        no_format=False,
        workspace=".",
        drift_check=True,
    )

    progress_updates = []
    async for progress in service.RunGuardRailsStream(request, context):
        progress_updates.append(progress)
        assert isinstance(progress, hephaestus_pb2.GuardRailsProgress)
        assert 0 <= progress.progress <= 100

    # Should have multiple updates and final completion
    assert len(progress_updates) > 1
    assert progress_updates[-1].completed is True


@pytest.mark.asyncio
async def test_quality_service_check_drift() -> None:
    """Test QualityService CheckDrift RPC."""
    service = QualityServiceServicer()
    context = MockContext()

    request = hephaestus_pb2.DriftRequest(workspace=".")

    response = await service.CheckDrift(request, context)

    assert isinstance(response, hephaestus_pb2.DriftResponse)
    assert isinstance(response.has_drift, bool)
    if response.has_drift:
        assert len(response.drifts) > 0
        assert len(response.remediation_commands) > 0


@pytest.mark.asyncio
async def test_cleanup_service_clean() -> None:
    """Test CleanupService Clean RPC."""
    service = CleanupServiceServicer()
    context = MockContext()

    request = hephaestus_pb2.CleanupRequest(
        root=".",
        deep_clean=False,
        dry_run=False,
    )

    response = await service.Clean(request, context)

    assert isinstance(response, hephaestus_pb2.CleanupResponse)
    assert response.files_deleted >= 0
    assert response.size_freed >= 0
    assert len(response.manifest) > 0


@pytest.mark.asyncio
async def test_cleanup_service_preview() -> None:
    """Test CleanupService PreviewCleanup RPC."""
    service = CleanupServiceServicer()
    context = MockContext()

    request = hephaestus_pb2.CleanupRequest(
        root=".",
        deep_clean=False,
        dry_run=True,
    )

    response = await service.PreviewCleanup(request, context)

    assert isinstance(response, hephaestus_pb2.CleanupPreview)
    assert response.files_to_delete >= 0
    assert response.size_to_free >= 0
    assert len(response.preview_manifest) > 0


@pytest.mark.asyncio
async def test_analytics_service_get_rankings() -> None:
    """Test AnalyticsService GetRankings RPC."""
    service = AnalyticsServiceServicer()
    context = MockContext()

    request = hephaestus_pb2.RankingsRequest(
        strategy="composite",
        limit=5,
        workspace=".",
    )

    response = await service.GetRankings(request, context)

    assert isinstance(response, hephaestus_pb2.RankingsResponse)
    assert response.strategy
    assert len(response.rankings) > 0
    assert len(response.rankings) <= request.limit

    # Check ranking structure
    for ranking in response.rankings:
        assert ranking.file
        assert ranking.score >= 0
        assert len(ranking.metrics) > 0


@pytest.mark.asyncio
async def test_analytics_service_get_hotspots() -> None:
    """Test AnalyticsService GetHotspots RPC."""
    service = AnalyticsServiceServicer()
    context = MockContext()

    request = hephaestus_pb2.HotspotsRequest(
        workspace=".",
        limit=5,
    )

    response = await service.GetHotspots(request, context)

    assert isinstance(response, hephaestus_pb2.HotspotsResponse)
    assert len(response.hotspots) > 0
    assert len(response.hotspots) <= request.limit

    # Check hotspot structure
    for hotspot in response.hotspots:
        assert hotspot.file
        assert hotspot.change_frequency >= 0
        assert hotspot.complexity >= 0
        assert hotspot.risk_score >= 0


@pytest.mark.asyncio
async def test_analytics_service_stream_ingest() -> None:
    """Test AnalyticsService StreamIngest RPC."""

    service = AnalyticsServiceServicer()
    context = MockContext()

    from hephaestus.analytics_streaming import global_ingestor

    global_ingestor.reset()

    async def _generate() -> AsyncIterator[hephaestus_pb2.AnalyticsEvent]:
<<<<<<< HEAD
        yield hephaestus_pb2.AnalyticsEvent(
            source="ci", kind="coverage", value=0.95, unit="ratio"
        )
=======
        yield hephaestus_pb2.AnalyticsEvent(source="ci", kind="coverage", value=0.95, unit="ratio")
>>>>>>> 05d5db9a
        yield hephaestus_pb2.AnalyticsEvent(source="", kind="")

    response = await service.StreamIngest(_generate(), context)

    assert isinstance(response, hephaestus_pb2.AnalyticsIngestResponse)
    assert response.accepted == 1
    assert response.rejected == 1


def test_grpc_services_import() -> None:
    """Test that gRPC services can be imported."""
    from hephaestus.api.grpc.services import (
        AnalyticsServiceServicer,
        CleanupServiceServicer,
        QualityServiceServicer,
    )

    assert QualityServiceServicer is not None
    assert CleanupServiceServicer is not None
    assert AnalyticsServiceServicer is not None


def test_grpc_protos_import() -> None:
    """Test that generated proto files can be imported."""
    from hephaestus.api.grpc.protos import hephaestus_pb2, hephaestus_pb2_grpc

    assert hephaestus_pb2 is not None
    assert hephaestus_pb2_grpc is not None


def test_proto_message_creation() -> None:
    """Test creating proto messages."""
    # GuardRailsRequest
    request = hephaestus_pb2.GuardRailsRequest(
        no_format=False,
        workspace="test",
        drift_check=True,
    )
    assert request.no_format is False
    assert request.workspace == "test"
    assert request.drift_check is True

    # CleanupRequest
    cleanup_req = hephaestus_pb2.CleanupRequest(
        root=".",
        deep_clean=True,
        dry_run=False,
    )
    assert cleanup_req.root == "."
    assert cleanup_req.deep_clean is True

    # RankingsRequest
    rankings_req = hephaestus_pb2.RankingsRequest(
        strategy="composite",
        limit=10,
    )
    assert rankings_req.strategy == "composite"
    assert rankings_req.limit == 10<|MERGE_RESOLUTION|>--- conflicted
+++ resolved
@@ -190,13 +190,7 @@
     global_ingestor.reset()
 
     async def _generate() -> AsyncIterator[hephaestus_pb2.AnalyticsEvent]:
-<<<<<<< HEAD
-        yield hephaestus_pb2.AnalyticsEvent(
-            source="ci", kind="coverage", value=0.95, unit="ratio"
-        )
-=======
         yield hephaestus_pb2.AnalyticsEvent(source="ci", kind="coverage", value=0.95, unit="ratio")
->>>>>>> 05d5db9a
         yield hephaestus_pb2.AnalyticsEvent(source="", kind="")
 
     response = await service.StreamIngest(_generate(), context)
