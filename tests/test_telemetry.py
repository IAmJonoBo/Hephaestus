from __future__ import annotations

import io
import json
import logging
from collections.abc import Iterator

import pytest

from hephaestus import events
from hephaestus import logging as heph_logging
<<<<<<< HEAD
=======
from hephaestus import events as telemetry
>>>>>>> 30a89c00


def _reset_logging() -> None:
    root = logging.getLogger()
    for handler in list(root.handlers):
        root.removeHandler(handler)
    for log_filter in list(root.filters):
        root.removeFilter(log_filter)
    root.setLevel(logging.WARNING)


@pytest.fixture(autouse=True)
def logging_guard() -> Iterator[None]:
    _reset_logging()
    try:
        yield
    finally:
        _reset_logging()


def test_emit_event_rejects_missing_fields() -> None:
    heph_logging.configure_logging(stream=io.StringIO())
    logger = logging.getLogger("hephaestus.tests.telemetry")

    with pytest.raises(ValueError, match="missing required fields"):
        events.emit_event(
            logger,
            events.CLI_RELEASE_INSTALL_START,
            repository="owner/project",
            tag="latest",
            destination="/tmp",
            allow_unsigned=False,
            asset_pattern="*",
            manifest_pattern="*",
            sigstore_pattern="*.sigstore",
            require_sigstore=False,
            timeout=30,
        )


def test_emit_event_rejects_unexpected_fields() -> None:
    heph_logging.configure_logging(stream=io.StringIO())
    logger = logging.getLogger("hephaestus.tests.telemetry")

    with pytest.raises(ValueError, match="unexpected fields"):
        events.emit_event(
            logger,
            events.CLI_CLEANUP_COMPLETE,
            removed=0,
            skipped=0,
            errors=0,
            audit_manifest=None,
            extraneous=True,
        )


def test_operation_context_merges_into_payload() -> None:
    stream = io.StringIO()
    heph_logging.configure_logging(log_format="json", stream=stream)
    logger = logging.getLogger("hephaestus.tests.telemetry")

    with events.operation_context("cli.cleanup", operation_id="op-123", command="cleanup"):
        events.emit_event(
            logger,
            events.CLI_CLEANUP_COMPLETE,
            message="Cleanup finished",
            removed=4,
            skipped=1,
            errors=0,
        )

    payload = json.loads(stream.getvalue())
    assert payload["event"] == events.CLI_CLEANUP_COMPLETE.name
    assert payload["payload"]["operation"] == "cli.cleanup"
    assert payload["payload"]["operation_id"] == "op-123"
    assert payload["payload"]["command"] == "cleanup"<|MERGE_RESOLUTION|>--- conflicted
+++ resolved
@@ -5,21 +5,19 @@
 import logging
 from collections.abc import Iterator
 
-import pytest
+import pytest  # type: ignore[import-not-found]
 
-from hephaestus import events
+from hephaestus import events, telemetry
 from hephaestus import logging as heph_logging
-<<<<<<< HEAD
-=======
-from hephaestus import events as telemetry
->>>>>>> 30a89c00
 
 
 def _reset_logging() -> None:
     root = logging.getLogger()
-    for handler in list(root.handlers):
+    handlers = list(root.handlers)
+    for handler in handlers:
         root.removeHandler(handler)
-    for log_filter in list(root.filters):
+    filters = list(root.filters)
+    for log_filter in filters:
         root.removeFilter(log_filter)
     root.setLevel(logging.WARNING)
 
@@ -33,40 +31,26 @@
         _reset_logging()
 
 
-def test_emit_event_rejects_missing_fields() -> None:
-    heph_logging.configure_logging(stream=io.StringIO())
-    logger = logging.getLogger("hephaestus.tests.telemetry")
+def test_event_validate_rejects_missing_fields() -> None:
+    event = events.TelemetryEvent(
+        "tests.event",
+        "Test event",
+        required_fields=("foo", "bar"),
+    )
 
     with pytest.raises(ValueError, match="missing required fields"):
-        events.emit_event(
-            logger,
-            events.CLI_RELEASE_INSTALL_START,
-            repository="owner/project",
-            tag="latest",
-            destination="/tmp",
-            allow_unsigned=False,
-            asset_pattern="*",
-            manifest_pattern="*",
-            sigstore_pattern="*.sigstore",
-            require_sigstore=False,
-            timeout=30,
-        )
+        event.validate({"foo": "value"})
 
 
-def test_emit_event_rejects_unexpected_fields() -> None:
-    heph_logging.configure_logging(stream=io.StringIO())
-    logger = logging.getLogger("hephaestus.tests.telemetry")
+def test_event_validate_rejects_unexpected_fields() -> None:
+    event = events.TelemetryEvent(
+        "tests.event",
+        "Test event",
+        required_fields=("foo",),
+    )
 
     with pytest.raises(ValueError, match="unexpected fields"):
-        events.emit_event(
-            logger,
-            events.CLI_CLEANUP_COMPLETE,
-            removed=0,
-            skipped=0,
-            errors=0,
-            audit_manifest=None,
-            extraneous=True,
-        )
+        event.validate({"foo": "value", "bar": "extra"})
 
 
 def test_operation_context_merges_into_payload() -> None:
@@ -88,4 +72,9 @@
     assert payload["event"] == events.CLI_CLEANUP_COMPLETE.name
     assert payload["payload"]["operation"] == "cli.cleanup"
     assert payload["payload"]["operation_id"] == "op-123"
-    assert payload["payload"]["command"] == "cleanup"+    assert payload["payload"]["command"] == "cleanup"
+
+
+def test_module_reexports_event_helpers() -> None:
+    assert telemetry.emit_event is events.emit_event
+    assert telemetry.CLI_CLEANUP_COMPLETE is events.CLI_CLEANUP_COMPLETE