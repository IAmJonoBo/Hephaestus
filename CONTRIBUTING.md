# Contributing to Hephaestus

Thanks for helping keep the toolkit evergreen! This guide captures the day-to-day workflow so you can
ship improvements with confidence.

## Prerequisites

- Python 3.12 or newer
- [`uv`](https://github.com/astral-sh/uv) for dependency management and isolated command execution
- GitHub account with access to fork the repository or create branches

Clone the repository and install the toolchain:

```bash
# Automated setup (recommended, especially on macOS)
./scripts/setup-dev-env.sh

# Or manual setup
uv sync --extra dev --extra qa
uv run pre-commit install
```

**macOS users**: The automated setup script handles resource fork cleanup and UV configuration automatically. If you encounter installation issues, see [troubleshooting guide](docs/how-to/troubleshooting.md#macos-appledoubleresource-fork-installation-errors).

## Branching & Commit Hygiene

- Create feature branches off `main` and keep them focused.
- Use descriptive commit messages that explain the change and its impact.
- Run the full guard rail suite before opening a pull request (see below).

## Common Workflows

Run the guard-rail tooling directly with `uv` so everything stays reproducible:

```bash
uv run hephaestus guard-rails                            # Full sweep (cleanup, lint, typecheck, tests, audit)
uv run ruff check .                                      # Lint
uv run ruff check --select I --fix .                    # Auto-sort imports (ruff isort)
uv run ruff format .                                    # Auto-format
uv run yamllint -c .trunk/configs/.yamllint.yaml .github/ .pre-commit-config.yaml hephaestus-toolkit/  # YAML lint
uv run mypy src tests                                   # Static typing
uv run pytest                                           # Unit tests with coverage
uv run hephaestus cleanup --deep-clean                  # Workspace hygiene
uv run pip-audit --strict --ignore-vuln GHSA-4xh5-x5gv-qwph  # Dependency audit
cd docs-site && npm run dev                             # Docs live preview (Astro Starlight)
cd docs-site && npm run build                           # Docs static site build
```

## Pre-Commit Guard Rails

- Pre-commit hooks execute Ruff (linting, formatting, and import sorting), Black, PyUpgrade, Mypy, YAML Lint, Pip Audit, and the cleanup sweep on every
  commit and push.
- Use `uv run pre-commit run --all-files` to refresh the entire tree before shipping larger series.

## Quality Checklist

Before requesting review:

- Run `uv run hephaestus guard-rails` for a full sweep, or execute the individual steps below.

1. `uv run hephaestus cleanup --deep-clean`
2. `uv run ruff check .`
<<<<<<< HEAD
3. `uv run ruff format .`
4. `uv run yamllint -c .trunk/configs/.yamllint.yaml .github/ .pre-commit-config.yaml hephaestus-toolkit/`
5. `uv run mypy src tests`
6. `uv run pytest`
7. `uv run pip-audit --strict --ignore-vuln GHSA-4xh5-x5gv-qwph`
8. Confirm `uv run hephaestus plan` shows the change in the rollout timeline when applicable.
=======
3. `uv run ruff check --select I --fix .`
4. `uv run ruff format .`
5. `uv run yamllint -c .trunk/configs/.yamllint.yaml .github/ .pre-commit-config.yaml mkdocs.yml hephaestus-toolkit/`
6. `uv run mypy src tests`
7. `uv run pytest`
8. `uv run pip-audit --strict --ignore-vuln GHSA-4xh5-x5gv-qwph`
9. Confirm `uv run hephaestus plan` shows the change in the rollout timeline when applicable.
>>>>>>> 780b1629

For releases, consult `docs/pre-release-checklist.md` for additional automation steps.

## Documentation

- The `docs-site/` folder contains the Astro Starlight documentation site with automated content generation.
- Source markdown files follow a Diátaxis-inspired layout: tutorials, how-to guides, reference, and explanations.
- Documentation is automatically updated with CLI references, API docs, changelog, and version information.
- **Local development:**
  ```bash
  cd docs-site
  npm install          # First time only
  npm run dev          # Live preview at http://localhost:4321
  npm run build        # Production build
  ```
- **Automation scripts** (run automatically in CI, but can be run manually):
  ```bash
  npm run update-all   # Update CLI reference, API docs, changelog, versions
  npm run validate-all # Validate links, examples, detect stale content
  ```
- When adding new documentation, place files in `docs-site/src/content/docs/` following the Diátaxis structure.
- The legacy `docs/` folder content has been migrated; new docs should go in `docs-site/`.
- See [ADR 0007](docs-site/src/content/docs/adr/0007-astro-starlight-migration.md) for migration details.

## Testing Strategy

- Targeted unit tests live under `tests/`. Add regression coverage whenever behaviour changes.
- For refactoring automation, leverage scripts in `hephaestus-toolkit/refactoring/scripts/` and the
  characterization harnesses they provide.
- When adding new CLI commands, extend `tests/test_cli.py` to protect entry points.

## Release & Deployment Flow

- The GitHub Actions pipeline (`.github/workflows/ci.yml`) mirrors the local commands above.
- Version bumps in `pyproject.toml` trigger automated release tagging on `main` after passing CI.
- The deep-clean stage runs automatically during release workflows to keep artefacts pristine.

## Reporting Issues & Proposing Enhancements

- File issues with clear reproduction steps, affected commands, and the guard rails that caught the
  problem.
- For larger efforts, start an Architecture Decision Record in `docs/adr/` and link it from your
  pull request.

## Communication

- Use the `dx`, `quality`, and `automation` labels on GitHub issues to help triage.
- Share learnings by updating the lifecycle playbook and related docs when new practices emerge.

Thanks again for contributing—every improvement keeps the toolkit healthier for the next refactor!<|MERGE_RESOLUTION|>--- conflicted
+++ resolved
@@ -60,14 +60,6 @@
 
 1. `uv run hephaestus cleanup --deep-clean`
 2. `uv run ruff check .`
-<<<<<<< HEAD
-3. `uv run ruff format .`
-4. `uv run yamllint -c .trunk/configs/.yamllint.yaml .github/ .pre-commit-config.yaml hephaestus-toolkit/`
-5. `uv run mypy src tests`
-6. `uv run pytest`
-7. `uv run pip-audit --strict --ignore-vuln GHSA-4xh5-x5gv-qwph`
-8. Confirm `uv run hephaestus plan` shows the change in the rollout timeline when applicable.
-=======
 3. `uv run ruff check --select I --fix .`
 4. `uv run ruff format .`
 5. `uv run yamllint -c .trunk/configs/.yamllint.yaml .github/ .pre-commit-config.yaml mkdocs.yml hephaestus-toolkit/`
@@ -75,7 +67,6 @@
 7. `uv run pytest`
 8. `uv run pip-audit --strict --ignore-vuln GHSA-4xh5-x5gv-qwph`
 9. Confirm `uv run hephaestus plan` shows the change in the rollout timeline when applicable.
->>>>>>> 780b1629
 
 For releases, consult `docs/pre-release-checklist.md` for additional automation steps.
 
