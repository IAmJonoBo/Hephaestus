--- conflicted
+++ resolved
@@ -1,10 +1,6 @@
 # Next Steps Tracker
 
-<<<<<<< HEAD
 Last updated: 2025-10-12 (Restored coverage gate with focused marketplace helper tests)
-=======
-Last updated: 2025-10-11 (Stabilised plugin tests, expanded release coverage, telemetry metrics exercised)
->>>>>>> 4aade16a
 
 ## Tasks
 
@@ -12,13 +8,9 @@
 - [x] Implement marketplace discovery with dependency resolution, signatures, telemetry _(Owner: Agent, Due: 2025-10-12)_
 - [x] Update plugin development docs with publishing/consumption flows & rollback _(Owner: Agent, Due: 2025-10-12)_
 - [ ] Restore guard-rail baselines (tests, lint, typecheck, security scan) after marketplace changes _(Owner: Agent, Due: 2025-10-12)_
-<<<<<<< HEAD
   - [x] Tighten coverage on `plugins/__init__.py` marketplace helpers via targeted unit tests
   - [ ] Resolve repository-wide Ruff formatting drift (21 files outstanding)
   - [⚠️] Unblock SSL trust chain for pip-audit in constrained environments
-=======
-  - Subtasks: tighten coverage on `plugins/__init__.py`, triage remaining Prometheus exporter branches, unblock SSL for pip-audit
->>>>>>> 4aade16a
 
 ## Upcoming Steps
 
@@ -38,21 +30,12 @@
 
 ## Quality Gates
 
-<<<<<<< HEAD
 - [x] `uv run --extra qa --extra dev pytest --cov=src` (pass: coverage 85.06%)【04036a†L1-L33】
 - [x] `uv run --extra qa --extra dev ruff check .`【7ae325†L1-L2】
 - [ ] `uv run --extra qa --extra dev ruff format --check .` (fails: repository still contains legacy formatting drift)【041318†L1-L22】
 - [x] `uv run --extra qa --extra dev mypy src tests`【b130f4†L1-L2】
 - [⚠️] `uv run --extra qa --extra dev pip-audit --strict --ignore-vuln GHSA-4xh5-x5gv-qwph` (blocked: SSL certificate verification failure to pypi.org)【4aa95e†L1-L36】
 - [x] `uv build`【8059b2†L1-L4】
-=======
-- [ ] `uv run --extra qa --extra dev pytest --cov=src` (fails: coverage gate at 85% not yet met; current 84.6%)【b80e09†L1-L38】
-- [x] `uv run --extra qa --extra dev ruff check .`【1d4a24†L1-L2】
-- [ ] `uv run --extra qa --extra dev ruff format --check .` (fails: repository still contains legacy formatting drift)【9d9315†L1-L21】
-- [x] `uv run --extra qa --extra dev mypy src tests`【86a147†L1-L2】
-- [⚠️] `uv run --extra qa --extra dev pip-audit --strict --ignore-vuln GHSA-4xh5-x5gv-qwph` (blocked: SSL certificate verification failure to pypi.org)【695ff1†L1-L39】
-- [x] `uv build`【f3c827†L1-L4】
->>>>>>> 4aade16a
 
 ## Links
 
@@ -61,18 +44,11 @@
 - `plugin-templates/example-plugin/example_plugin.py`
 - `docs/how-to/plugin-development.md`
 - `tests/test_plugins_integration.py`
-<<<<<<< HEAD
 - `tests/test_plugins_marketplace.py`
-=======
->>>>>>> 4aade16a
 
 ## Risks/Notes
 
 - Baseline guard-rail suite currently red due to legacy test fixture regressions; resolve alongside marketplace implementation.
 - pip-audit blocked by SSL trust failure in this environment—treat as infrastructure limitation and document in final report.
-<<<<<<< HEAD
 - Signature verification logic must remain deterministic/offline to ensure tests run without external network calls; new unit tests assert both success and failure paths without external services.
-=======
-- Signature verification logic must remain deterministic/offline to ensure tests run without external network calls.
->>>>>>> 4aade16a
 - Marketplace registry should preserve backwards compatibility for existing `.hephaestus/plugins.toml` configurations.