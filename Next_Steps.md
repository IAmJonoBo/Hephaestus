# Next Steps Tracker

<<<<<<< HEAD
Last updated: 2025-10-12 (Marketplace sandbox hardening and formatting baseline restored)
=======
Last updated: 2025-10-12 (Restored coverage gate with focused marketplace helper tests)
>>>>>>> 3590986b

## Tasks

- [x] Expand ADR-0002 with marketplace schema (metadata, trust policies) _(Owner: Agent, Due: 2025-10-12)_
- [x] Implement marketplace discovery with dependency resolution, signatures, telemetry _(Owner: Agent, Due: 2025-10-12)_
- [x] Update plugin development docs with publishing/consumption flows & rollback _(Owner: Agent, Due: 2025-10-12)_
- [ ] Restore guard-rail baselines (tests, lint, typecheck, security scan) after marketplace changes _(Owner: Agent, Due: 2025-10-12)_
  - [x] Tighten coverage on `plugins/__init__.py` marketplace helpers via targeted unit tests
<<<<<<< HEAD
  - [x] Resolve repository-wide Ruff formatting drift by normalising 21 legacy files
  - [⚠️] Unblock SSL trust chain for pip-audit in constrained environments
  - [x] Relocate curated plugin artefacts inside the registry sandbox and update manifests/tests
=======
  - [ ] Resolve repository-wide Ruff formatting drift (21 files outstanding)
  - [⚠️] Unblock SSL trust chain for pip-audit in constrained environments
>>>>>>> 3590986b

## Upcoming Steps

- [x] Design marketplace manifest schema covering compatibility, dependencies, and signature/trust metadata.
- [x] Author integration tests for marketplace manifest loading and telemetry before implementing loader changes.
- [x] Implement dependency resolution, version pinning, and signature verification in plugin discovery.
- [x] Surface curated registry assets under `plugin-templates/registry/` and wire discovery.
<<<<<<< HEAD
- [x] Harden marketplace manifest loading to sandbox entrypoints/signatures within the curated registry.
=======
>>>>>>> 3590986b
- [x] Document publishing, review, rollback, and telemetry workflows for marketplace adoption.

## Deliverables

- ADR-0002 appendix detailing marketplace schema and trust model.
- Marketplace registry assets with curated manifest + Sigstore bundle samples.
- Enhanced plugin discovery with dependency resolution, signature enforcement, and telemetry counters.
- Updated how-to guide describing publish/consume workflows and rollback procedures.
- Integration tests verifying manifest loading, dependency enforcement, and telemetry hooks.

## Quality Gates

<<<<<<< HEAD
- [x] `uv run --extra qa --extra dev pytest --cov=src` (pass: coverage 85.29%)【fe0dd1†L1-L36】
- [x] `uv run --extra qa --extra dev ruff check .`【1fa8c8†L1-L2】
- [x] `uv run --extra qa --extra dev ruff format --check .`【412f94†L1-L2】
- [x] `uv run --extra qa --extra dev mypy src tests`【6975c6†L1-L2】
- [⚠️] `uv run --extra qa --extra dev pip-audit --strict --ignore-vuln GHSA-4xh5-x5gv-qwph` (blocked: SSL certificate verification failure to pypi.org)【84918a†L1-L37】
- [x] `uv build`【f98c7c†L1-L4】
=======
- [x] `uv run --extra qa --extra dev pytest --cov=src` (pass: coverage 85.06%)【04036a†L1-L33】
- [x] `uv run --extra qa --extra dev ruff check .`【7ae325†L1-L2】
- [ ] `uv run --extra qa --extra dev ruff format --check .` (fails: repository still contains legacy formatting drift)【041318†L1-L22】
- [x] `uv run --extra qa --extra dev mypy src tests`【b130f4†L1-L2】
- [⚠️] `uv run --extra qa --extra dev pip-audit --strict --ignore-vuln GHSA-4xh5-x5gv-qwph` (blocked: SSL certificate verification failure to pypi.org)【4aa95e†L1-L36】
- [x] `uv build`【8059b2†L1-L4】
>>>>>>> 3590986b

## Links

- `docs/adr/0002-plugin-architecture.md`
- `src/hephaestus/plugins/__init__.py`
<<<<<<< HEAD
- `plugin-templates/registry/artifacts/example_plugin.py`
=======
- `plugin-templates/example-plugin/example_plugin.py`
>>>>>>> 3590986b
- `docs/how-to/plugin-development.md`
- `tests/test_plugins_integration.py`
- `tests/test_plugins_marketplace.py`

## Risks/Notes

- Baseline guard-rail suite currently red due to legacy test fixture regressions; resolve alongside marketplace implementation.
- pip-audit blocked by SSL trust failure in this environment—treat as infrastructure limitation and document in final report.
- Signature verification logic must remain deterministic/offline to ensure tests run without external network calls; new unit tests assert both success and failure paths without external services.
- Marketplace registry should preserve backwards compatibility for existing `.hephaestus/plugins.toml` configurations.<|MERGE_RESOLUTION|>--- conflicted
+++ resolved
@@ -1,10 +1,6 @@
 # Next Steps Tracker
 
-<<<<<<< HEAD
 Last updated: 2025-10-12 (Marketplace sandbox hardening and formatting baseline restored)
-=======
-Last updated: 2025-10-12 (Restored coverage gate with focused marketplace helper tests)
->>>>>>> 3590986b
 
 ## Tasks
 
@@ -13,14 +9,9 @@
 - [x] Update plugin development docs with publishing/consumption flows & rollback _(Owner: Agent, Due: 2025-10-12)_
 - [ ] Restore guard-rail baselines (tests, lint, typecheck, security scan) after marketplace changes _(Owner: Agent, Due: 2025-10-12)_
   - [x] Tighten coverage on `plugins/__init__.py` marketplace helpers via targeted unit tests
-<<<<<<< HEAD
   - [x] Resolve repository-wide Ruff formatting drift by normalising 21 legacy files
   - [⚠️] Unblock SSL trust chain for pip-audit in constrained environments
   - [x] Relocate curated plugin artefacts inside the registry sandbox and update manifests/tests
-=======
-  - [ ] Resolve repository-wide Ruff formatting drift (21 files outstanding)
-  - [⚠️] Unblock SSL trust chain for pip-audit in constrained environments
->>>>>>> 3590986b
 
 ## Upcoming Steps
 
@@ -28,10 +19,7 @@
 - [x] Author integration tests for marketplace manifest loading and telemetry before implementing loader changes.
 - [x] Implement dependency resolution, version pinning, and signature verification in plugin discovery.
 - [x] Surface curated registry assets under `plugin-templates/registry/` and wire discovery.
-<<<<<<< HEAD
 - [x] Harden marketplace manifest loading to sandbox entrypoints/signatures within the curated registry.
-=======
->>>>>>> 3590986b
 - [x] Document publishing, review, rollback, and telemetry workflows for marketplace adoption.
 
 ## Deliverables
@@ -44,31 +32,18 @@
 
 ## Quality Gates
 
-<<<<<<< HEAD
 - [x] `uv run --extra qa --extra dev pytest --cov=src` (pass: coverage 85.29%)【fe0dd1†L1-L36】
 - [x] `uv run --extra qa --extra dev ruff check .`【1fa8c8†L1-L2】
 - [x] `uv run --extra qa --extra dev ruff format --check .`【412f94†L1-L2】
 - [x] `uv run --extra qa --extra dev mypy src tests`【6975c6†L1-L2】
 - [⚠️] `uv run --extra qa --extra dev pip-audit --strict --ignore-vuln GHSA-4xh5-x5gv-qwph` (blocked: SSL certificate verification failure to pypi.org)【84918a†L1-L37】
 - [x] `uv build`【f98c7c†L1-L4】
-=======
-- [x] `uv run --extra qa --extra dev pytest --cov=src` (pass: coverage 85.06%)【04036a†L1-L33】
-- [x] `uv run --extra qa --extra dev ruff check .`【7ae325†L1-L2】
-- [ ] `uv run --extra qa --extra dev ruff format --check .` (fails: repository still contains legacy formatting drift)【041318†L1-L22】
-- [x] `uv run --extra qa --extra dev mypy src tests`【b130f4†L1-L2】
-- [⚠️] `uv run --extra qa --extra dev pip-audit --strict --ignore-vuln GHSA-4xh5-x5gv-qwph` (blocked: SSL certificate verification failure to pypi.org)【4aa95e†L1-L36】
-- [x] `uv build`【8059b2†L1-L4】
->>>>>>> 3590986b
 
 ## Links
 
 - `docs/adr/0002-plugin-architecture.md`
 - `src/hephaestus/plugins/__init__.py`
-<<<<<<< HEAD
 - `plugin-templates/registry/artifacts/example_plugin.py`
-=======
-- `plugin-templates/example-plugin/example_plugin.py`
->>>>>>> 3590986b
 - `docs/how-to/plugin-development.md`
 - `tests/test_plugins_integration.py`
 - `tests/test_plugins_marketplace.py`
