# Next Steps Tracker

<<<<<<< HEAD
Last updated: 2025-10-11 (Stabilised plugin tests, expanded release coverage, telemetry metrics exercised)

## Tasks

- [x] Expand ADR-0002 with marketplace schema (metadata, trust policies) _(Owner: Agent, Due: 2025-10-12)_
- [x] Implement marketplace discovery with dependency resolution, signatures, telemetry _(Owner: Agent, Due: 2025-10-12)_
- [x] Update plugin development docs with publishing/consumption flows & rollback _(Owner: Agent, Due: 2025-10-12)_
- [ ] Restore guard-rail baselines (tests, lint, typecheck, security scan) after marketplace changes _(Owner: Agent, Due: 2025-10-12)_
  - Subtasks: tighten coverage on `plugins/__init__.py`, triage remaining Prometheus exporter branches, unblock SSL for pip-audit
=======
Last updated: 2025-10-10 (Marketplace manifest + telemetry instrumentation implemented)

## Immediate Tasks

- [x] Expand ADR-0002 with marketplace schema (metadata, trust policies) _(Owner: Agent, Due: 2025-10-12)_
- [x] Implement marketplace discovery with dependency resolution, signatures, telemetry _(Owner: Agent, Due: 2025-10-12)_
- [x] Update plugin development docs with publishing/consumption flows & rollback _(Owner: Agent, Due: 2025-10-12)_
- [ ] Restore guard-rail baselines (tests, lint, typecheck, security scan) after marketplace changes _(Owner: Agent, Due: 2025-10-12)_

## Sigstore Backfill Steps

- [x] Design marketplace manifest schema covering compatibility, dependencies, and signature/trust metadata.
- [x] Author integration tests for marketplace manifest loading and telemetry before implementing loader changes.
- [x] Implement dependency resolution, version pinning, and signature verification in plugin discovery.
- [x] Surface curated registry assets under `plugin-templates/registry/` and wire discovery.
- [x] Document publishing, review, rollback, and telemetry workflows for marketplace adoption.

## Sigstore Backfill Deliverables

- ADR-0002 appendix detailing marketplace schema and trust model.
- Marketplace registry assets with curated manifest + Sigstore bundle samples.
- Enhanced plugin discovery with dependency resolution, signature enforcement, and telemetry counters.
- Updated how-to guide describing publish/consume workflows and rollback procedures.
- Integration tests verifying manifest loading, dependency enforcement, and telemetry hooks.

## Quality Gate Checklist

- [ ] `uv run --extra qa --extra dev pytest --cov=src` _(blocked by existing `tests/test_api.py` indentation error)_
- [x] `uv run --extra qa --extra dev pytest tests/test_metrics_prometheus.py` _(Prometheus exporter regression)_
- [x] `uv run --extra qa --extra dev pytest tests/test_telemetry.py` _(sampler coverage)_
- [x] `uv run --extra qa --extra dev pytest tests/test_release.py -k sigstore --maxfail=1 --no-cov`
- [x] `uv run --extra qa --extra dev ruff check scripts/backfill_sigstore_bundles.py src/hephaestus/release.py tests/test_release.py`
- [x] `uv run --extra qa --extra dev mypy src/hephaestus/release.py tests/test_release.py`
- [⚠️] `uv run --extra qa --extra dev pip-audit` _(GHSA-4xh5-x5gv-qwph affecting `pip`; waiver documented pending upstream fix)_

## Reference Links

- `docs/adr/0002-plugin-architecture.md`
- `src/hephaestus/plugins/__init__.py`
- `plugin-templates/example-plugin/example_plugin.py`
- `docs/how-to/plugin-development.md`
- `tests/test_plugins_integration.py`

## Sigstore Backfill Risks/Notes

- Prometheus exporter binds to configurable host/port; ensure CI pipelines reserve `9464` or override via env to avoid port clashes.
- Sigstore backfill workflow requires GitHub repo write access; run not triggered in this environment, so inventory entries remain `pending`.
- Full guard-rail suite currently blocked by pre-existing indentation errors in `tests/test_api.py`.
- `pip-audit` continues to flag CVE GHSA-4xh5-x5gv-qwph for `pip`; mitigation tracked upstream.

## Current Status Summary

- ✅ Frontier feature set implemented: FastAPI + gRPC parity, streaming analytics ingestion, auto-remediation, Sigstore-gated releases, and plugin discovery resets.
- ✅ Quality gates enforced via CI (lint, type-check, tests with ≥85% coverage, drift detection, build verification).
- 🔄 Focus now shifts to production hardening: telemetry sampling/exporters, Sigstore backfill execution, API authentication, and marketplace ecosystem work.
  Last updated: 2025-02-XX (API streaming + remediation automation)

## Project Infrastructure Status

### All Critical Infrastructure: ✅ COMPLETE

The Hephaestus project has successfully delivered all high-priority features and infrastructure:

- ✅ Security hardening (checksums, Sigstore, dangerous path protection, SECURITY.md, STRIDE threat model)
- ✅ Quality gates (guard-rails, drift detection, CodeQL, comprehensive test coverage)
- ✅ AI integration (schema export, agent guide, ranking API, structured logging)
- ✅ Documentation (MkDocs site, Diátaxis structure, comprehensive how-tos)
- ✅ Developer experience (cleanup safety, dry-run previews, audit manifests)

### Future Work: Planned & Scheduled

Remaining work is focused on advanced features with clear ADRs and sprint-based timelines:

- 🔄 ADR-0006: Sigstore bundle backfill Sprint 2 (inventory committed; workflow trigger + run ID capture pending external access)
- 🔄 ADR-0005: PyPI publication Sprint 3 (workflow complete, pending account registration)
- ⏳ ADR-0003: OpenTelemetry Sprint 4 (sampling strategies, plugin instrumentation, Prometheus exporter)
- ⏳ ADR-0004: REST/gRPC API Sprint 2+ (FastAPI implementation, authentication, gRPC service)
- ⏳ ADR-0002: Plugin architecture Sprint 4 (marketplace, dependency resolution, versioning)

## Recent Improvements (Latest Session)

**Sigstore Inventory Integration (2025-10-10):**

- ✅ Extended `scripts/backfill_sigstore_bundles.py` to emit a structured inventory and persist it under `ops/attestations/`
- ✅ Wired `src/hephaestus/release.py` to fall back to inventory metadata when `--require-sigstore` is set
- ✅ Added targeted regression tests for Sigstore inventory enforcement
- ✅ Updated documentation (`docs/how-to/operating-safely.md`, `docs/adr/0006-sigstore-backfill.md`) with inventory links and rollback guidance
- ⚠️ Manual Sigstore backfill workflow still pending (no GitHub run ID captured in this environment)

**API Service Hardening (2025-02-XX):**

- ✅ Replaced REST and gRPC guard-rails and cleanup stubs with shared execution helpers exposing real cleanup manifests, plugin readiness, and drift summaries.
- ✅ Unified analytics rankings and hotspot outputs across REST and gRPC by routing through the toolkit analytics pipeline with synthetic fallbacks when no datasets are configured.
- ✅ Regenerated protobuf definitions to add `auto_remediate` support and aligned CI-safe cleanup previews between HTTP and gRPC flows.
- 🔄 Follow-up: persist streaming analytics snapshots for ranking inputs and emit remediation telemetry for API consumers.
- ✅ Guard-rails helpers now fail closed when required plugin tooling is missing and surface the missing inventory in both REST helpers and unit coverage.

**API Streaming & Remediation Automation (2025-02-XX):**

- ✅ Implemented FastAPI analytics streaming ingestion with NDJSON parsing, bounded buffering, and shared ingestion telemetry for REST and gRPC surfaces.
- ✅ Extended gRPC analytics service with client-streaming ingestion RPC and regression coverage for acceptance/rejection flows.
- ✅ Added automated drift remediation path (`--auto-remediate`) with command execution telemetry, plus CI drift gate (`uv run hephaestus guard-rails --drift`).
- ✅ Introduced shared streaming analytics ingestor with snapshot API and reset hooks for deterministic testing.
- 🔄 Follow-up: expand analytics streaming persistence/retention policies and surface ingestion metrics over OpenTelemetry exporters.

**Release & Plugin Hardening (2025-02-XX):**

- ✅ Expanded CLI coverage to exercise `release install --remove-archive` cleanup and Sigstore backfill flows, lifting overall coverage to 86.95% (338 passed, 4 skipped).
- ✅ Added regression tests for Ruff plugin failure handling and gRPC optional dependencies, ensuring modules skip cleanly when toolchains are absent.
- ✅ Tightened lint gates by excluding generated protobuf stubs, modernising typing usage, and fixing import ordering across telemetry/plugin scaffolding.
- ✅ Documented security scan limitations (pip-audit SSL chain) and kept build pipeline (`uv build`) green for release packaging.
- 🔄 Follow-up: extend CLI cleanup pipeline tests to cover confirmation prompts/out-of-root warnings and plug remaining uncovered branches.

**Telemetry Fallback Hardening (2025-02-XX):**

- ✅ Rebuilt `hephaestus.telemetry` shims to provide typed fallbacks with deterministic no-op behaviour when OpenTelemetry is absent.
- ✅ Re-ran type checking (`uv run mypy src tests`) to confirm the TaskManager and REST changes compile cleanly.
- ✅ Re-validated REST regression suites (`uv run pytest`) to ensure SSE/task polling updates remain green (345 passed, 3 skipped, 85.51% coverage).
- ✅ Targeted lint pass for the touched telemetry module (`uv run ruff check src/hephaestus/telemetry/__init__.py`).
- ⚠️ `uv run pip-audit` blocked by container SSL trust chain; document waiver and retry once trust store is patched.
- 🔄 Follow-up: reconcile repository-wide Ruff violations in generated gRPC assets without regressing proto sync (coordinate with tooling owner).

**E2E Testing & Validation (2025-10-09):**

- ✅ Comprehensive E2E test suite (8 tests) covering setup, cleanup, and Renovate workflows
- ✅ Critical bug fix: Cleanup now preserves site-packages in virtual environments
- ✅ Yamllint configuration fix: Removed hardcoded non-existent config path
- ✅ E2E testing documentation guide (docs/how-to/e2e-testing.md)
- ✅ Regression tests for site-packages preservation
- ✅ Renovate compatibility tests for dependency updates
- ✅ All tests passing (185 passed, 86.76% coverage)
- ✅ Setup-dev-env.sh validated E2E with guard-rails pipeline

**Authentication & Authorization Hardening (2025-01-XX):**

- ✅ Token validation before GitHub API calls with format validation
- ✅ Support for classic, fine-grained, and PAT GitHub token formats
- ✅ Token expiration detection with clear HTTP 401 error messages
- ✅ Added telemetry event for token validation warnings
- ✅ Comprehensive test coverage (7 new tests)

**AI-Native Workflows & Analytics (2025-01-XX):**

- ✅ Analytics ranking API: 4 strategies (risk_weighted, coverage_first, churn_based, composite)
- ✅ CLI command: `hephaestus tools refactor rankings` with strategy selection
- ✅ Command schema export: `hephaestus schema` for AI agent integration
- ✅ AI integration guide: Comprehensive docs for Copilot/Cursor/Claude
- ✅ Guard-rails drift detection: `hephaestus guard-rails --drift` with remediation
- ✅ Tool version management: Automatic detection and fix suggestions
- ✅ Telemetry events: Added drift detection events to registry

**Security & Safety Enhancements:**

- ✅ Extra paths validation: Added dangerous path checks for `--extra-path` arguments
- ✅ Parameter validation: Added timeout and max_retries validation in release functions
- ✅ Status updates: Marked completed red team findings as Complete in tracker
- ✅ Sanitisation hardening: Asset name sanitiser now rejects bare `.`/`..` inputs and logs rewrites
- ✅ Checksum enforcement: Wheelhouse downloads now require SHA-256 manifests unless explicitly opted out
- ✅ Sigstore attestation verification: Wheelhouse installs now validate Sigstore bundles with optional identity pinning and fail-closed controls
- ✅ Cleanup UX guard rails: Mandatory dry-run previews, typed confirmation for out-of-root targets, and JSON audit manifests shipped

**Observability & Intelligence Improvements:**

- ✅ Enhanced logging: Added info-level logging for release download/install operations
- ✅ Error handling: Improved guard-rails error reporting with clear failure messages
- ✅ Frontier audit doc: Authored comprehensive red team & gap analysis and published via MkDocs nav
- ✅ Structured logging: Introduced run ID-aware JSON/text emitters with CLI switches and release/cleanup event coverage
- ✅ Telemetry schema: Standardised event definitions and CLI operation correlation with operation/run identifiers
- ✅ Analytics ingestion: Added pluggable churn/coverage/embedding adapters and data-backed hotspot/refactor planning defaults

**Testing:**

- ✅ Added tests for extra_paths dangerous path validation
- ✅ Added tests for timeout and max_retries parameter validation
- ✅ Added release retry propagation, sanitisation edge cases, and timeout coverage tests
- ✅ Added checksum manifest happy-path, mismatch, bypass, and missing-manifest coverage
- ✅ Added structured logging regression tests covering JSON/text output and context binding
- ✅ Added CLI regression coverage for release install Sigstore flags and multi-pattern identity matching

## Baseline Validation (previous session)

- ✅ `uv run --extra qa --extra dev pytest --cov=src` (345 passed, 4 skipped, 86.43% coverage)【e8df50†L1-L34】
- ✅ `uv run --extra qa --extra dev ruff check .`【8fce87†L1-L2】
- ✅ `uv run --extra qa --extra dev mypy src tests`【eac22d†L1-L2】
- ⚠️ `uv run --extra qa --extra dev pip-audit` (fails: SSL certificate verification error against pypi.org; trust store remediation still required)【fc475e†L1-L41】
- ✅ `uv build`【b30d96†L1-L4】

## Implementation Status Summary

**High Priority (Security & Safety):**

- ✅ SECURITY.md published with disclosure process
- ✅ STRIDE threat model completed (ADR-0001)
- ✅ Guard-rails command implemented at module scope
- ✅ Cleanup safety rails with dangerous path protection
- ✅ Cleanup dry-run previews, confirmations, and audit manifests implemented and documented
- ✅ Operating Safely guide created
- ✅ Rollback procedures documented
- ✅ Test order independence (pytest-randomly added)
- ✅ Release networking with timeout/backoff enhancements
- ✅ Release checksum verification complete (checksums + Sigstore verification)

**Medium Priority (Quality & Observability):**

- ✅ Dependency versions refreshed (ruff, black, mypy, pip-audit)
- ✅ Documentation comprehensive and up-to-date
- ✅ Asset name sanitization implemented and tested
- ✅ Basic logging added for release operations (fetch, download, install)
- 🔄 Structured JSON logging shipped; telemetry spans planned for Q2

**Low Priority (Operational Excellence):**

- ✅ Rollback documentation complete with templates
- ✅ CI lint for nested decorators (automated)

Legend: ✅ Complete | 🔄 In Progress | ⏳ Planned

---

## Red Team Findings

| Priority | Area                    | Observation                                                                                                                                                                                                                       | Impact                                                                             | Recommendation                                                                                                                                                                                                                                      | Owner   | Status      |
| -------- | ----------------------- | --------------------------------------------------------------------------------------------------------------------------------------------------------------------------------------------------------------------------------- | ---------------------------------------------------------------------------------- | --------------------------------------------------------------------------------------------------------------------------------------------------------------------------------------------------------------------------------------------------- | ------- | ----------- |
| High     | Release supply chain    | Wheelhouse installs now fail closed without matching SHA-256 manifests and validate Sigstore bundles when they are published.                                                                                                     | Supply-chain compromise risk narrows to unsigned archives and unpinned identities. | Backfill Sigstore bundles for historical releases, require identities via `--sigstore-identity`, and enable `--require-sigstore` in automation to block unsigned installs.                                                                          | Tooling | In Progress |
| High     | Cleanup ergonomics      | `cleanup` will happily scrub any `--extra-path` (even `/`), and when invoked outside a git repo it treats the CWD as root. A typo can wipe unrelated directories.                                                                 | Catastrophic operator error / accidental data loss.                                | Refuse to operate on paths outside the repo unless `--allow-outside-root` (with confirmation), disallow `/` and home directory targets, and emit a dry-run summary before deletion.                                                                 | DX      | Complete    |
| Medium   | Guard rail availability | The `guard_rails` command is defined inside the `cleanup` function, so it is only registered after the cleanup command runs once per process. Fresh shells cannot invoke guard rails and therefore skip automated security scans. | Guard rails silently unavailable -> reduced local/AppSec coverage.                 | Hoist `_format_command` and `guard_rails` to module scope, add a regression test that `cli.app.registered_commands` includes `guard-rails` pre-execution, and document expected usage. Current local edits regressed command wiring—needs re-hoist. | DX      | Complete    |
| Low      | Asset name sanitisation | Release assets are written to disk using the server-provided filename without validating path separators. GitHub currently rejects `/`, but defensive sanitisation is advisable.                                                  | Future path traversal if upstream validation changes.                              | Strip `..`/path separators from asset names before joining paths and log when sanitisation occurs.                                                                                                                                                  | Tooling | Complete    |

## Engineering Gaps & Opportunities

| Priority | Theme                        | Gap                                                                                                                       | Recommendation                                                                                                                                                                                              |
| -------- | ---------------------------- | ------------------------------------------------------------------------------------------------------------------------- | ----------------------------------------------------------------------------------------------------------------------------------------------------------------------------------------------------------- |
| High     | Secure development lifecycle | No `SECURITY.md` or published disclosure process; threat models live implicitly in docs.                                  | Add a `SECURITY.md`, document contact channels, expected SLAs, and link it from README & docs. Run a lightweight STRIDE-style threat model for the CLI + release pipeline and archive it under `docs/adr/`. |
| High     | Test reliability             | Pytest suites rely on running `cleanup` before `guard-rails`; this masks the registration bug and could regress silently. | Make tests order-independent (use pytest-randomly), restructure fixtures, and add explicit coverage for command registration.                                                                               |
| Medium   | Dependency hygiene           | Tooling pins (ruff 0.6.8, black 24.8.0, pip-audit ignore) are several releases behind as of Oct 2025.                     | Refresh `pyproject.toml` and `.pre-commit-config.yaml`, drop stale ignores once upstream patches land, and automate monthly dependency health checks beyond Dependabot (e.g., uv lockfile freshness).       |
| Medium   | Operational observability    | No telemetry around CLI/network failures; troubleshooting remote release installs is guesswork.                           | Emit structured logs/metrics (JSON events) for fetch/install stages and capture anonymised stats in CI (e.g., using OpenTelemetry exporters guarded behind env flags).                                      |
| Medium   | Documentation                | Cleanup safeguards, guard rail expectations, and release hardening steps are undocumented.                                | Add "Operating Safely" guide under `docs/how-to/` explaining cleanup constraints, guard-rail workflows, and release verification steps for contributors.                                                    |
| Low      | Incident readiness           | No documented rollback or release revocation procedure if a bad wheelhouse ships.                                         | Extend `docs/pre-release-checklist.md` with rollback guidance and automate revocation (delete releases, publish advisory).                                                                                  |

## Action Queue

1. **Secure the release channel** – land checksum/signature verification and timeout/backoff handling, then backfill signed artefacts for historical releases.
   - [x] Implement SHA-256 checksum verification for wheelhouse downloads
   - [x] Add Sigstore attestation support
   - [x] Enhance timeout/backoff handling with exponential backoff (Complete)
2. **Ship cleanup safety rails** – introduce protective defaults and update docs/tests to demonstrate safe usage.
   - [x] Implemented dangerous path blocklist (/, /home, /usr, /etc)
   - [x] Added is_dangerous_path() validation in resolve_root()
   - [x] Created tests for dangerous path protection
   - [x] Documented safety features in Operating Safely guide
   - [x] Added dry-run preview, typed confirmation, and audit manifest support with regression coverage
3. **Unblock guard rails everywhere** – move the command registration to module scope, randomise pytest order, and add CI lint to prevent nested decorators.
   - [x] Guard-rails command registered at module scope with full pipeline (`src/hephaestus/cli.py`).
   - [x] Regression test validates command registration (`tests/test_cli.py`).
   - [x] Added pytest-randomly to dependencies for test order independence
   - [x] CLI wiring restored and documented in README
   - [x] Add CI lint to prevent nested decorators (script created, CI updated)
4. **Formalise AppSec posture** – publish `SECURITY.md`, threat model notes, and operational runbooks (rollback, telemetry, disclosure).
   - [x] Published SECURITY.md with disclosure process, contact channels, and SLAs
   - [x] Created STRIDE threat model (docs/adr/0001-stride-threat-model.md)
   - [x] Documented rollback procedures in pre-release-checklist.md
   - [x] Created Operating Safely guide with operational runbooks
   - [x] Linked security documentation from README
5. **Refresh automation dependencies** – bump pre-commit hooks and revisit the pip-audit CVE waiver once patched.
   - [x] Updated ruff from 0.6.8 to 0.8.6
   - [x] Updated black from 24.8.0 to 25.1.0
   - [x] Updated mypy from 1.11.2 to 1.14.1
   - [x] Updated pip-audit from 2.7.3 to 2.9.2
   - [x] Updated pyupgrade from 3.19.0 to 3.19.3
   - [ ] Revisit GHSA-4xh5-x5gv-qwph waiver once upstream patches
6. **Resynchronise with upstream** – fetch and merge `origin/main` to reconcile CLI and release command divergences before landing further changes.
   - [x] Working from grafted main branch
   - [ ] Final sync before merge
7. **Operational telemetry & AI readiness** – execute follow-ups from the frontier red team gap analysis.

- [x] Publish frontier red team & gap analysis doc (docs/explanation/frontier-red-team-gap-analysis.md)
- [x] Ship structured JSON logging + run IDs across CLI, release, and cleanup
- [x] Add cleanup dry-run previews, confirmations, and audit manifests
- [x] Define telemetry event registry with operation/run correlation contexts across CLI + release flows
- [x] Replace synthetic analytics with pluggable churn/coverage/embedding adapters
- [ ] Expose an API surface (REST/gRPC) for AI/automation clients with policy guard rails

1. **Telemetry shim hardening** – keep typed fallbacks aligned with OTEL integrations and tooling gates.

- [x] Rebuild telemetry shims with typed no-op paths and cached module resolution.
- [x] Verify mypy + pytest green against updated shims.
- [ ] Update Ruff configuration or proto generation pipeline to silence deterministic lint noise for gRPC artefacts.
- [ ] Re-run `pip-audit` once container trust store is refreshed; capture waiver scope if issues persist.

---

## Tasks

- [ ] Execute Sigstore bundle backfill runbook and capture attestation inventory (Release Engineering – due 2025-11-01).
- [ ] Register PyPI publisher account and dry-run publication workflow (Release Engineering – due 2025-10-24).
- [ ] Implement OpenTelemetry sampling strategies and Prometheus exporter (Observability – due 2025-11-15).
- [ ] Add API authentication/authorization with service accounts and audit logging (API Team – due 2025-11-08).
- [ ] Design plugin marketplace metadata (discovery, dependency resolution, version pinning) (Ecosystem – due 2025-11-30).
- [ ] Ship streaming analytics retention policy and ingestion metrics surfaced via telemetry (Analytics – due 2025-11-22).
- [ ] Automate drift remediation playbooks for top CI failure signatures (QA – due 2025-11-12).
>>>>>>> b30df1f8

## Upcoming Steps

<<<<<<< HEAD
- [x] Design marketplace manifest schema covering compatibility, dependencies, and signature/trust metadata.
- [x] Author integration tests for marketplace manifest loading and telemetry before implementing loader changes.
- [x] Implement dependency resolution, version pinning, and signature verification in plugin discovery.
- [x] Surface curated registry assets under `plugin-templates/registry/` and wire discovery.
- [x] Document publishing, review, rollback, and telemetry workflows for marketplace adoption.

## Deliverables

- ADR-0002 appendix detailing marketplace schema and trust model.
- Marketplace registry assets with curated manifest + Sigstore bundle samples.
- Enhanced plugin discovery with dependency resolution, signature enforcement, and telemetry counters.
- Updated how-to guide describing publish/consume workflows and rollback procedures.
- Integration tests verifying manifest loading, dependency enforcement, and telemetry hooks.

## Quality Gates

- [ ] `uv run --extra qa --extra dev pytest --cov=src` (fails: coverage gate at 85% not yet met; current 84.6%)【b80e09†L1-L38】
- [x] `uv run --extra qa --extra dev ruff check .`【1d4a24†L1-L2】
- [ ] `uv run --extra qa --extra dev ruff format --check .` (fails: repository still contains legacy formatting drift)【9d9315†L1-L21】
- [x] `uv run --extra qa --extra dev mypy src tests`【86a147†L1-L2】
- [⚠️] `uv run --extra qa --extra dev pip-audit --strict --ignore-vuln GHSA-4xh5-x5gv-qwph` (blocked: SSL certificate verification failure to pypi.org)【695ff1†L1-L39】
- [x] `uv build`【f3c827†L1-L4】

## Links

- `docs/adr/0002-plugin-architecture.md`
- `src/hephaestus/plugins/__init__.py`
- `plugin-templates/example-plugin/example_plugin.py`
- `docs/how-to/plugin-development.md`
- `tests/test_plugins_integration.py`

## Risks/Notes

- Baseline guard-rail suite currently red due to legacy test fixture regressions; resolve alongside marketplace implementation.
- pip-audit blocked by SSL trust failure in this environment—treat as infrastructure limitation and document in final report.
- Signature verification logic must remain deterministic/offline to ensure tests run without external network calls.
- Marketplace registry should preserve backwards compatibility for existing `.hephaestus/plugins.toml` configurations.
=======
- [ ] Finalise Sigstore backfill dry-run against staging artifacts, validate manifests, and document rollback.
- [ ] Draft API auth ADR covering token formats, RBAC, and secret storage requirements.
- [ ] Prototype OTEL span sampling knobs with CLI + API instrumentation smoke tests.
- [ ] Document ingestion retention/metrics plan and update analytics configuration schema.

## Deliverables

- 📄 Updated ADRs: 0002 (Marketplace), 0003 (Telemetry Sprint 4), 0004 (API Sprint 2+), 0005 (PyPI release), 0006 (Sigstore backfill execution).
- 📦 Release candidate with enforced Sigstore backfill, drift gate, and telemetry exporters enabled by default.
- 📊 Analytics observability dashboard (latency, acceptance rate, remediation outcomes).
- 🔐 Authenticated API deployment guide with operational runbooks.

## Quality Gates

- ✅ Test coverage ≥ 85% (current: 86.46%).
- ✅ Lint (ruff), type-check (mypy), build (uv build) must pass pre-merge.
- ⚠️ Pip-audit blocked by container SSL trust chain; mitigation tracked in Risks/Notes.
- 🔄 OTEL sampling + Prometheus exporter to add latency/error SLOs before general release.

## Links

- README overview refresh【F:README.md†L1-L120】
- Frontier red-team gap analysis (updated)【F:docs/explanation/frontier-red-team-gap-analysis.md†L1-L200】
- Sigstore & release automation code【F:src/hephaestus/release.py†L1-L200】
- API service parity tests【F:tests/test_api.py†L1-L200】

## Risks/Notes

- Pip-audit fails due to missing trust anchor in the container; rerun once trust store is patched or proxy provided.
- API lacks first-party auth; short-term mitigation relies on network isolation and short-lived tokens.
- Telemetry exporters absent; downstream observability limited to logs until sampling/export landed.
- Streaming ingestion stores snapshots in-memory; persistence is required before multi-tenant rollout.

## Gap Analysis Highlights

- **Telemetry:** Command spans exist but sampling/export strategies remain manual; need Prometheus + OTLP exporters.
- **Supply Chain:** Sigstore metadata ready but historical releases still require bundle backfill before GA.
- **API Security:** FastAPI service lacks auth/RBAC; gRPC lacks channel credentials; need consistent secret rotation story.
- **Analytics:** Streaming ingestion online yet retention + metrics missing; CLI/API should surface ingestion health and quotas.
- **Ecosystem:** Plugin discovery resets state but marketplace semantics (versioning, dependency resolution) remain unsolved.

## Red Team Observations

- Attack simulations confirm guard-rails fail closed when tooling missing, but API endpoints still trust inbound requests implicitly.
- Cleanup manifests deter destructive misuse; next escalation involves tampered Sigstore bundles—backfill execution and identity enforcement mitigate.
- Drift remediation automation needs rate limits and audit trails to prevent runaway fixes triggered by noisy signals.

## Baseline Validation (current session)

- ✅ `uv run --extra qa --extra dev pytest --cov=src` (345 passed, 4 skipped, 86.46% coverage)【2bb7ae†L1-L34】
- ✅ `uv run --extra qa --extra dev ruff check .`【34de62†L1-L2】
- ✅ `uv run --extra qa --extra dev mypy src tests`【06ed06†L1-L2】
- ⚠️ `uv run --extra qa --extra dev pip-audit` (fails: SSL certificate verification error against pypi.org)【e8840c†L1-L41】
- ✅ `uv build`【18f179†L1-L4】
>>>>>>> b30df1f8
<|MERGE_RESOLUTION|>--- conflicted
+++ resolved
@@ -1,6 +1,5 @@
 # Next Steps Tracker
 
-<<<<<<< HEAD
 Last updated: 2025-10-11 (Stabilised plugin tests, expanded release coverage, telemetry metrics exercised)
 
 ## Tasks
@@ -10,312 +9,9 @@
 - [x] Update plugin development docs with publishing/consumption flows & rollback _(Owner: Agent, Due: 2025-10-12)_
 - [ ] Restore guard-rail baselines (tests, lint, typecheck, security scan) after marketplace changes _(Owner: Agent, Due: 2025-10-12)_
   - Subtasks: tighten coverage on `plugins/__init__.py`, triage remaining Prometheus exporter branches, unblock SSL for pip-audit
-=======
-Last updated: 2025-10-10 (Marketplace manifest + telemetry instrumentation implemented)
-
-## Immediate Tasks
-
-- [x] Expand ADR-0002 with marketplace schema (metadata, trust policies) _(Owner: Agent, Due: 2025-10-12)_
-- [x] Implement marketplace discovery with dependency resolution, signatures, telemetry _(Owner: Agent, Due: 2025-10-12)_
-- [x] Update plugin development docs with publishing/consumption flows & rollback _(Owner: Agent, Due: 2025-10-12)_
-- [ ] Restore guard-rail baselines (tests, lint, typecheck, security scan) after marketplace changes _(Owner: Agent, Due: 2025-10-12)_
-
-## Sigstore Backfill Steps
-
-- [x] Design marketplace manifest schema covering compatibility, dependencies, and signature/trust metadata.
-- [x] Author integration tests for marketplace manifest loading and telemetry before implementing loader changes.
-- [x] Implement dependency resolution, version pinning, and signature verification in plugin discovery.
-- [x] Surface curated registry assets under `plugin-templates/registry/` and wire discovery.
-- [x] Document publishing, review, rollback, and telemetry workflows for marketplace adoption.
-
-## Sigstore Backfill Deliverables
-
-- ADR-0002 appendix detailing marketplace schema and trust model.
-- Marketplace registry assets with curated manifest + Sigstore bundle samples.
-- Enhanced plugin discovery with dependency resolution, signature enforcement, and telemetry counters.
-- Updated how-to guide describing publish/consume workflows and rollback procedures.
-- Integration tests verifying manifest loading, dependency enforcement, and telemetry hooks.
-
-## Quality Gate Checklist
-
-- [ ] `uv run --extra qa --extra dev pytest --cov=src` _(blocked by existing `tests/test_api.py` indentation error)_
-- [x] `uv run --extra qa --extra dev pytest tests/test_metrics_prometheus.py` _(Prometheus exporter regression)_
-- [x] `uv run --extra qa --extra dev pytest tests/test_telemetry.py` _(sampler coverage)_
-- [x] `uv run --extra qa --extra dev pytest tests/test_release.py -k sigstore --maxfail=1 --no-cov`
-- [x] `uv run --extra qa --extra dev ruff check scripts/backfill_sigstore_bundles.py src/hephaestus/release.py tests/test_release.py`
-- [x] `uv run --extra qa --extra dev mypy src/hephaestus/release.py tests/test_release.py`
-- [⚠️] `uv run --extra qa --extra dev pip-audit` _(GHSA-4xh5-x5gv-qwph affecting `pip`; waiver documented pending upstream fix)_
-
-## Reference Links
-
-- `docs/adr/0002-plugin-architecture.md`
-- `src/hephaestus/plugins/__init__.py`
-- `plugin-templates/example-plugin/example_plugin.py`
-- `docs/how-to/plugin-development.md`
-- `tests/test_plugins_integration.py`
-
-## Sigstore Backfill Risks/Notes
-
-- Prometheus exporter binds to configurable host/port; ensure CI pipelines reserve `9464` or override via env to avoid port clashes.
-- Sigstore backfill workflow requires GitHub repo write access; run not triggered in this environment, so inventory entries remain `pending`.
-- Full guard-rail suite currently blocked by pre-existing indentation errors in `tests/test_api.py`.
-- `pip-audit` continues to flag CVE GHSA-4xh5-x5gv-qwph for `pip`; mitigation tracked upstream.
-
-## Current Status Summary
-
-- ✅ Frontier feature set implemented: FastAPI + gRPC parity, streaming analytics ingestion, auto-remediation, Sigstore-gated releases, and plugin discovery resets.
-- ✅ Quality gates enforced via CI (lint, type-check, tests with ≥85% coverage, drift detection, build verification).
-- 🔄 Focus now shifts to production hardening: telemetry sampling/exporters, Sigstore backfill execution, API authentication, and marketplace ecosystem work.
-  Last updated: 2025-02-XX (API streaming + remediation automation)
-
-## Project Infrastructure Status
-
-### All Critical Infrastructure: ✅ COMPLETE
-
-The Hephaestus project has successfully delivered all high-priority features and infrastructure:
-
-- ✅ Security hardening (checksums, Sigstore, dangerous path protection, SECURITY.md, STRIDE threat model)
-- ✅ Quality gates (guard-rails, drift detection, CodeQL, comprehensive test coverage)
-- ✅ AI integration (schema export, agent guide, ranking API, structured logging)
-- ✅ Documentation (MkDocs site, Diátaxis structure, comprehensive how-tos)
-- ✅ Developer experience (cleanup safety, dry-run previews, audit manifests)
-
-### Future Work: Planned & Scheduled
-
-Remaining work is focused on advanced features with clear ADRs and sprint-based timelines:
-
-- 🔄 ADR-0006: Sigstore bundle backfill Sprint 2 (inventory committed; workflow trigger + run ID capture pending external access)
-- 🔄 ADR-0005: PyPI publication Sprint 3 (workflow complete, pending account registration)
-- ⏳ ADR-0003: OpenTelemetry Sprint 4 (sampling strategies, plugin instrumentation, Prometheus exporter)
-- ⏳ ADR-0004: REST/gRPC API Sprint 2+ (FastAPI implementation, authentication, gRPC service)
-- ⏳ ADR-0002: Plugin architecture Sprint 4 (marketplace, dependency resolution, versioning)
-
-## Recent Improvements (Latest Session)
-
-**Sigstore Inventory Integration (2025-10-10):**
-
-- ✅ Extended `scripts/backfill_sigstore_bundles.py` to emit a structured inventory and persist it under `ops/attestations/`
-- ✅ Wired `src/hephaestus/release.py` to fall back to inventory metadata when `--require-sigstore` is set
-- ✅ Added targeted regression tests for Sigstore inventory enforcement
-- ✅ Updated documentation (`docs/how-to/operating-safely.md`, `docs/adr/0006-sigstore-backfill.md`) with inventory links and rollback guidance
-- ⚠️ Manual Sigstore backfill workflow still pending (no GitHub run ID captured in this environment)
-
-**API Service Hardening (2025-02-XX):**
-
-- ✅ Replaced REST and gRPC guard-rails and cleanup stubs with shared execution helpers exposing real cleanup manifests, plugin readiness, and drift summaries.
-- ✅ Unified analytics rankings and hotspot outputs across REST and gRPC by routing through the toolkit analytics pipeline with synthetic fallbacks when no datasets are configured.
-- ✅ Regenerated protobuf definitions to add `auto_remediate` support and aligned CI-safe cleanup previews between HTTP and gRPC flows.
-- 🔄 Follow-up: persist streaming analytics snapshots for ranking inputs and emit remediation telemetry for API consumers.
-- ✅ Guard-rails helpers now fail closed when required plugin tooling is missing and surface the missing inventory in both REST helpers and unit coverage.
-
-**API Streaming & Remediation Automation (2025-02-XX):**
-
-- ✅ Implemented FastAPI analytics streaming ingestion with NDJSON parsing, bounded buffering, and shared ingestion telemetry for REST and gRPC surfaces.
-- ✅ Extended gRPC analytics service with client-streaming ingestion RPC and regression coverage for acceptance/rejection flows.
-- ✅ Added automated drift remediation path (`--auto-remediate`) with command execution telemetry, plus CI drift gate (`uv run hephaestus guard-rails --drift`).
-- ✅ Introduced shared streaming analytics ingestor with snapshot API and reset hooks for deterministic testing.
-- 🔄 Follow-up: expand analytics streaming persistence/retention policies and surface ingestion metrics over OpenTelemetry exporters.
-
-**Release & Plugin Hardening (2025-02-XX):**
-
-- ✅ Expanded CLI coverage to exercise `release install --remove-archive` cleanup and Sigstore backfill flows, lifting overall coverage to 86.95% (338 passed, 4 skipped).
-- ✅ Added regression tests for Ruff plugin failure handling and gRPC optional dependencies, ensuring modules skip cleanly when toolchains are absent.
-- ✅ Tightened lint gates by excluding generated protobuf stubs, modernising typing usage, and fixing import ordering across telemetry/plugin scaffolding.
-- ✅ Documented security scan limitations (pip-audit SSL chain) and kept build pipeline (`uv build`) green for release packaging.
-- 🔄 Follow-up: extend CLI cleanup pipeline tests to cover confirmation prompts/out-of-root warnings and plug remaining uncovered branches.
-
-**Telemetry Fallback Hardening (2025-02-XX):**
-
-- ✅ Rebuilt `hephaestus.telemetry` shims to provide typed fallbacks with deterministic no-op behaviour when OpenTelemetry is absent.
-- ✅ Re-ran type checking (`uv run mypy src tests`) to confirm the TaskManager and REST changes compile cleanly.
-- ✅ Re-validated REST regression suites (`uv run pytest`) to ensure SSE/task polling updates remain green (345 passed, 3 skipped, 85.51% coverage).
-- ✅ Targeted lint pass for the touched telemetry module (`uv run ruff check src/hephaestus/telemetry/__init__.py`).
-- ⚠️ `uv run pip-audit` blocked by container SSL trust chain; document waiver and retry once trust store is patched.
-- 🔄 Follow-up: reconcile repository-wide Ruff violations in generated gRPC assets without regressing proto sync (coordinate with tooling owner).
-
-**E2E Testing & Validation (2025-10-09):**
-
-- ✅ Comprehensive E2E test suite (8 tests) covering setup, cleanup, and Renovate workflows
-- ✅ Critical bug fix: Cleanup now preserves site-packages in virtual environments
-- ✅ Yamllint configuration fix: Removed hardcoded non-existent config path
-- ✅ E2E testing documentation guide (docs/how-to/e2e-testing.md)
-- ✅ Regression tests for site-packages preservation
-- ✅ Renovate compatibility tests for dependency updates
-- ✅ All tests passing (185 passed, 86.76% coverage)
-- ✅ Setup-dev-env.sh validated E2E with guard-rails pipeline
-
-**Authentication & Authorization Hardening (2025-01-XX):**
-
-- ✅ Token validation before GitHub API calls with format validation
-- ✅ Support for classic, fine-grained, and PAT GitHub token formats
-- ✅ Token expiration detection with clear HTTP 401 error messages
-- ✅ Added telemetry event for token validation warnings
-- ✅ Comprehensive test coverage (7 new tests)
-
-**AI-Native Workflows & Analytics (2025-01-XX):**
-
-- ✅ Analytics ranking API: 4 strategies (risk_weighted, coverage_first, churn_based, composite)
-- ✅ CLI command: `hephaestus tools refactor rankings` with strategy selection
-- ✅ Command schema export: `hephaestus schema` for AI agent integration
-- ✅ AI integration guide: Comprehensive docs for Copilot/Cursor/Claude
-- ✅ Guard-rails drift detection: `hephaestus guard-rails --drift` with remediation
-- ✅ Tool version management: Automatic detection and fix suggestions
-- ✅ Telemetry events: Added drift detection events to registry
-
-**Security & Safety Enhancements:**
-
-- ✅ Extra paths validation: Added dangerous path checks for `--extra-path` arguments
-- ✅ Parameter validation: Added timeout and max_retries validation in release functions
-- ✅ Status updates: Marked completed red team findings as Complete in tracker
-- ✅ Sanitisation hardening: Asset name sanitiser now rejects bare `.`/`..` inputs and logs rewrites
-- ✅ Checksum enforcement: Wheelhouse downloads now require SHA-256 manifests unless explicitly opted out
-- ✅ Sigstore attestation verification: Wheelhouse installs now validate Sigstore bundles with optional identity pinning and fail-closed controls
-- ✅ Cleanup UX guard rails: Mandatory dry-run previews, typed confirmation for out-of-root targets, and JSON audit manifests shipped
-
-**Observability & Intelligence Improvements:**
-
-- ✅ Enhanced logging: Added info-level logging for release download/install operations
-- ✅ Error handling: Improved guard-rails error reporting with clear failure messages
-- ✅ Frontier audit doc: Authored comprehensive red team & gap analysis and published via MkDocs nav
-- ✅ Structured logging: Introduced run ID-aware JSON/text emitters with CLI switches and release/cleanup event coverage
-- ✅ Telemetry schema: Standardised event definitions and CLI operation correlation with operation/run identifiers
-- ✅ Analytics ingestion: Added pluggable churn/coverage/embedding adapters and data-backed hotspot/refactor planning defaults
-
-**Testing:**
-
-- ✅ Added tests for extra_paths dangerous path validation
-- ✅ Added tests for timeout and max_retries parameter validation
-- ✅ Added release retry propagation, sanitisation edge cases, and timeout coverage tests
-- ✅ Added checksum manifest happy-path, mismatch, bypass, and missing-manifest coverage
-- ✅ Added structured logging regression tests covering JSON/text output and context binding
-- ✅ Added CLI regression coverage for release install Sigstore flags and multi-pattern identity matching
-
-## Baseline Validation (previous session)
-
-- ✅ `uv run --extra qa --extra dev pytest --cov=src` (345 passed, 4 skipped, 86.43% coverage)【e8df50†L1-L34】
-- ✅ `uv run --extra qa --extra dev ruff check .`【8fce87†L1-L2】
-- ✅ `uv run --extra qa --extra dev mypy src tests`【eac22d†L1-L2】
-- ⚠️ `uv run --extra qa --extra dev pip-audit` (fails: SSL certificate verification error against pypi.org; trust store remediation still required)【fc475e†L1-L41】
-- ✅ `uv build`【b30d96†L1-L4】
-
-## Implementation Status Summary
-
-**High Priority (Security & Safety):**
-
-- ✅ SECURITY.md published with disclosure process
-- ✅ STRIDE threat model completed (ADR-0001)
-- ✅ Guard-rails command implemented at module scope
-- ✅ Cleanup safety rails with dangerous path protection
-- ✅ Cleanup dry-run previews, confirmations, and audit manifests implemented and documented
-- ✅ Operating Safely guide created
-- ✅ Rollback procedures documented
-- ✅ Test order independence (pytest-randomly added)
-- ✅ Release networking with timeout/backoff enhancements
-- ✅ Release checksum verification complete (checksums + Sigstore verification)
-
-**Medium Priority (Quality & Observability):**
-
-- ✅ Dependency versions refreshed (ruff, black, mypy, pip-audit)
-- ✅ Documentation comprehensive and up-to-date
-- ✅ Asset name sanitization implemented and tested
-- ✅ Basic logging added for release operations (fetch, download, install)
-- 🔄 Structured JSON logging shipped; telemetry spans planned for Q2
-
-**Low Priority (Operational Excellence):**
-
-- ✅ Rollback documentation complete with templates
-- ✅ CI lint for nested decorators (automated)
-
-Legend: ✅ Complete | 🔄 In Progress | ⏳ Planned
-
----
-
-## Red Team Findings
-
-| Priority | Area                    | Observation                                                                                                                                                                                                                       | Impact                                                                             | Recommendation                                                                                                                                                                                                                                      | Owner   | Status      |
-| -------- | ----------------------- | --------------------------------------------------------------------------------------------------------------------------------------------------------------------------------------------------------------------------------- | ---------------------------------------------------------------------------------- | --------------------------------------------------------------------------------------------------------------------------------------------------------------------------------------------------------------------------------------------------- | ------- | ----------- |
-| High     | Release supply chain    | Wheelhouse installs now fail closed without matching SHA-256 manifests and validate Sigstore bundles when they are published.                                                                                                     | Supply-chain compromise risk narrows to unsigned archives and unpinned identities. | Backfill Sigstore bundles for historical releases, require identities via `--sigstore-identity`, and enable `--require-sigstore` in automation to block unsigned installs.                                                                          | Tooling | In Progress |
-| High     | Cleanup ergonomics      | `cleanup` will happily scrub any `--extra-path` (even `/`), and when invoked outside a git repo it treats the CWD as root. A typo can wipe unrelated directories.                                                                 | Catastrophic operator error / accidental data loss.                                | Refuse to operate on paths outside the repo unless `--allow-outside-root` (with confirmation), disallow `/` and home directory targets, and emit a dry-run summary before deletion.                                                                 | DX      | Complete    |
-| Medium   | Guard rail availability | The `guard_rails` command is defined inside the `cleanup` function, so it is only registered after the cleanup command runs once per process. Fresh shells cannot invoke guard rails and therefore skip automated security scans. | Guard rails silently unavailable -> reduced local/AppSec coverage.                 | Hoist `_format_command` and `guard_rails` to module scope, add a regression test that `cli.app.registered_commands` includes `guard-rails` pre-execution, and document expected usage. Current local edits regressed command wiring—needs re-hoist. | DX      | Complete    |
-| Low      | Asset name sanitisation | Release assets are written to disk using the server-provided filename without validating path separators. GitHub currently rejects `/`, but defensive sanitisation is advisable.                                                  | Future path traversal if upstream validation changes.                              | Strip `..`/path separators from asset names before joining paths and log when sanitisation occurs.                                                                                                                                                  | Tooling | Complete    |
-
-## Engineering Gaps & Opportunities
-
-| Priority | Theme                        | Gap                                                                                                                       | Recommendation                                                                                                                                                                                              |
-| -------- | ---------------------------- | ------------------------------------------------------------------------------------------------------------------------- | ----------------------------------------------------------------------------------------------------------------------------------------------------------------------------------------------------------- |
-| High     | Secure development lifecycle | No `SECURITY.md` or published disclosure process; threat models live implicitly in docs.                                  | Add a `SECURITY.md`, document contact channels, expected SLAs, and link it from README & docs. Run a lightweight STRIDE-style threat model for the CLI + release pipeline and archive it under `docs/adr/`. |
-| High     | Test reliability             | Pytest suites rely on running `cleanup` before `guard-rails`; this masks the registration bug and could regress silently. | Make tests order-independent (use pytest-randomly), restructure fixtures, and add explicit coverage for command registration.                                                                               |
-| Medium   | Dependency hygiene           | Tooling pins (ruff 0.6.8, black 24.8.0, pip-audit ignore) are several releases behind as of Oct 2025.                     | Refresh `pyproject.toml` and `.pre-commit-config.yaml`, drop stale ignores once upstream patches land, and automate monthly dependency health checks beyond Dependabot (e.g., uv lockfile freshness).       |
-| Medium   | Operational observability    | No telemetry around CLI/network failures; troubleshooting remote release installs is guesswork.                           | Emit structured logs/metrics (JSON events) for fetch/install stages and capture anonymised stats in CI (e.g., using OpenTelemetry exporters guarded behind env flags).                                      |
-| Medium   | Documentation                | Cleanup safeguards, guard rail expectations, and release hardening steps are undocumented.                                | Add "Operating Safely" guide under `docs/how-to/` explaining cleanup constraints, guard-rail workflows, and release verification steps for contributors.                                                    |
-| Low      | Incident readiness           | No documented rollback or release revocation procedure if a bad wheelhouse ships.                                         | Extend `docs/pre-release-checklist.md` with rollback guidance and automate revocation (delete releases, publish advisory).                                                                                  |
-
-## Action Queue
-
-1. **Secure the release channel** – land checksum/signature verification and timeout/backoff handling, then backfill signed artefacts for historical releases.
-   - [x] Implement SHA-256 checksum verification for wheelhouse downloads
-   - [x] Add Sigstore attestation support
-   - [x] Enhance timeout/backoff handling with exponential backoff (Complete)
-2. **Ship cleanup safety rails** – introduce protective defaults and update docs/tests to demonstrate safe usage.
-   - [x] Implemented dangerous path blocklist (/, /home, /usr, /etc)
-   - [x] Added is_dangerous_path() validation in resolve_root()
-   - [x] Created tests for dangerous path protection
-   - [x] Documented safety features in Operating Safely guide
-   - [x] Added dry-run preview, typed confirmation, and audit manifest support with regression coverage
-3. **Unblock guard rails everywhere** – move the command registration to module scope, randomise pytest order, and add CI lint to prevent nested decorators.
-   - [x] Guard-rails command registered at module scope with full pipeline (`src/hephaestus/cli.py`).
-   - [x] Regression test validates command registration (`tests/test_cli.py`).
-   - [x] Added pytest-randomly to dependencies for test order independence
-   - [x] CLI wiring restored and documented in README
-   - [x] Add CI lint to prevent nested decorators (script created, CI updated)
-4. **Formalise AppSec posture** – publish `SECURITY.md`, threat model notes, and operational runbooks (rollback, telemetry, disclosure).
-   - [x] Published SECURITY.md with disclosure process, contact channels, and SLAs
-   - [x] Created STRIDE threat model (docs/adr/0001-stride-threat-model.md)
-   - [x] Documented rollback procedures in pre-release-checklist.md
-   - [x] Created Operating Safely guide with operational runbooks
-   - [x] Linked security documentation from README
-5. **Refresh automation dependencies** – bump pre-commit hooks and revisit the pip-audit CVE waiver once patched.
-   - [x] Updated ruff from 0.6.8 to 0.8.6
-   - [x] Updated black from 24.8.0 to 25.1.0
-   - [x] Updated mypy from 1.11.2 to 1.14.1
-   - [x] Updated pip-audit from 2.7.3 to 2.9.2
-   - [x] Updated pyupgrade from 3.19.0 to 3.19.3
-   - [ ] Revisit GHSA-4xh5-x5gv-qwph waiver once upstream patches
-6. **Resynchronise with upstream** – fetch and merge `origin/main` to reconcile CLI and release command divergences before landing further changes.
-   - [x] Working from grafted main branch
-   - [ ] Final sync before merge
-7. **Operational telemetry & AI readiness** – execute follow-ups from the frontier red team gap analysis.
-
-- [x] Publish frontier red team & gap analysis doc (docs/explanation/frontier-red-team-gap-analysis.md)
-- [x] Ship structured JSON logging + run IDs across CLI, release, and cleanup
-- [x] Add cleanup dry-run previews, confirmations, and audit manifests
-- [x] Define telemetry event registry with operation/run correlation contexts across CLI + release flows
-- [x] Replace synthetic analytics with pluggable churn/coverage/embedding adapters
-- [ ] Expose an API surface (REST/gRPC) for AI/automation clients with policy guard rails
-
-1. **Telemetry shim hardening** – keep typed fallbacks aligned with OTEL integrations and tooling gates.
-
-- [x] Rebuild telemetry shims with typed no-op paths and cached module resolution.
-- [x] Verify mypy + pytest green against updated shims.
-- [ ] Update Ruff configuration or proto generation pipeline to silence deterministic lint noise for gRPC artefacts.
-- [ ] Re-run `pip-audit` once container trust store is refreshed; capture waiver scope if issues persist.
-
----
-
-## Tasks
-
-- [ ] Execute Sigstore bundle backfill runbook and capture attestation inventory (Release Engineering – due 2025-11-01).
-- [ ] Register PyPI publisher account and dry-run publication workflow (Release Engineering – due 2025-10-24).
-- [ ] Implement OpenTelemetry sampling strategies and Prometheus exporter (Observability – due 2025-11-15).
-- [ ] Add API authentication/authorization with service accounts and audit logging (API Team – due 2025-11-08).
-- [ ] Design plugin marketplace metadata (discovery, dependency resolution, version pinning) (Ecosystem – due 2025-11-30).
-- [ ] Ship streaming analytics retention policy and ingestion metrics surfaced via telemetry (Analytics – due 2025-11-22).
-- [ ] Automate drift remediation playbooks for top CI failure signatures (QA – due 2025-11-12).
->>>>>>> b30df1f8
 
 ## Upcoming Steps
 
-<<<<<<< HEAD
 - [x] Design marketplace manifest schema covering compatibility, dependencies, and signature/trust metadata.
 - [x] Author integration tests for marketplace manifest loading and telemetry before implementing loader changes.
 - [x] Implement dependency resolution, version pinning, and signature verification in plugin discovery.
@@ -352,60 +48,4 @@
 - Baseline guard-rail suite currently red due to legacy test fixture regressions; resolve alongside marketplace implementation.
 - pip-audit blocked by SSL trust failure in this environment—treat as infrastructure limitation and document in final report.
 - Signature verification logic must remain deterministic/offline to ensure tests run without external network calls.
-- Marketplace registry should preserve backwards compatibility for existing `.hephaestus/plugins.toml` configurations.
-=======
-- [ ] Finalise Sigstore backfill dry-run against staging artifacts, validate manifests, and document rollback.
-- [ ] Draft API auth ADR covering token formats, RBAC, and secret storage requirements.
-- [ ] Prototype OTEL span sampling knobs with CLI + API instrumentation smoke tests.
-- [ ] Document ingestion retention/metrics plan and update analytics configuration schema.
-
-## Deliverables
-
-- 📄 Updated ADRs: 0002 (Marketplace), 0003 (Telemetry Sprint 4), 0004 (API Sprint 2+), 0005 (PyPI release), 0006 (Sigstore backfill execution).
-- 📦 Release candidate with enforced Sigstore backfill, drift gate, and telemetry exporters enabled by default.
-- 📊 Analytics observability dashboard (latency, acceptance rate, remediation outcomes).
-- 🔐 Authenticated API deployment guide with operational runbooks.
-
-## Quality Gates
-
-- ✅ Test coverage ≥ 85% (current: 86.46%).
-- ✅ Lint (ruff), type-check (mypy), build (uv build) must pass pre-merge.
-- ⚠️ Pip-audit blocked by container SSL trust chain; mitigation tracked in Risks/Notes.
-- 🔄 OTEL sampling + Prometheus exporter to add latency/error SLOs before general release.
-
-## Links
-
-- README overview refresh【F:README.md†L1-L120】
-- Frontier red-team gap analysis (updated)【F:docs/explanation/frontier-red-team-gap-analysis.md†L1-L200】
-- Sigstore & release automation code【F:src/hephaestus/release.py†L1-L200】
-- API service parity tests【F:tests/test_api.py†L1-L200】
-
-## Risks/Notes
-
-- Pip-audit fails due to missing trust anchor in the container; rerun once trust store is patched or proxy provided.
-- API lacks first-party auth; short-term mitigation relies on network isolation and short-lived tokens.
-- Telemetry exporters absent; downstream observability limited to logs until sampling/export landed.
-- Streaming ingestion stores snapshots in-memory; persistence is required before multi-tenant rollout.
-
-## Gap Analysis Highlights
-
-- **Telemetry:** Command spans exist but sampling/export strategies remain manual; need Prometheus + OTLP exporters.
-- **Supply Chain:** Sigstore metadata ready but historical releases still require bundle backfill before GA.
-- **API Security:** FastAPI service lacks auth/RBAC; gRPC lacks channel credentials; need consistent secret rotation story.
-- **Analytics:** Streaming ingestion online yet retention + metrics missing; CLI/API should surface ingestion health and quotas.
-- **Ecosystem:** Plugin discovery resets state but marketplace semantics (versioning, dependency resolution) remain unsolved.
-
-## Red Team Observations
-
-- Attack simulations confirm guard-rails fail closed when tooling missing, but API endpoints still trust inbound requests implicitly.
-- Cleanup manifests deter destructive misuse; next escalation involves tampered Sigstore bundles—backfill execution and identity enforcement mitigate.
-- Drift remediation automation needs rate limits and audit trails to prevent runaway fixes triggered by noisy signals.
-
-## Baseline Validation (current session)
-
-- ✅ `uv run --extra qa --extra dev pytest --cov=src` (345 passed, 4 skipped, 86.46% coverage)【2bb7ae†L1-L34】
-- ✅ `uv run --extra qa --extra dev ruff check .`【34de62†L1-L2】
-- ✅ `uv run --extra qa --extra dev mypy src tests`【06ed06†L1-L2】
-- ⚠️ `uv run --extra qa --extra dev pip-audit` (fails: SSL certificate verification error against pypi.org)【e8840c†L1-L41】
-- ✅ `uv build`【18f179†L1-L4】
->>>>>>> b30df1f8
+- Marketplace registry should preserve backwards compatibility for existing `.hephaestus/plugins.toml` configurations.