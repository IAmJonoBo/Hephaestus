--- conflicted
+++ resolved
@@ -7,10 +7,6 @@
 
 import grpc
 
-<<<<<<< HEAD
-from hephaestus.analytics import RankingStrategy
-=======
->>>>>>> d6151659
 from hephaestus.analytics_streaming import global_ingestor
 from hephaestus.api.grpc.protos import hephaestus_pb2, hephaestus_pb2_grpc
 from hephaestus.api.service import compute_hotspots, compute_rankings
@@ -35,13 +31,9 @@
         Returns:
             File rankings
         """
-<<<<<<< HEAD
         logger.info(
             "GetRankings called", extra={"strategy": request.strategy, "limit": request.limit}
         )
-=======
-        logger.info(f"GetRankings called: strategy={request.strategy}, limit={request.limit}")
->>>>>>> d6151659
 
         strategy_value = request.strategy or RankingStrategy.RISK_WEIGHTED.value
         strategy = RankingStrategy(strategy_value)
@@ -78,23 +70,6 @@
         Returns:
             Code hotspots
         """
-<<<<<<< HEAD
-        logger.info("GetHotspots called", extra={"limit": request.limit})
-
-        hotspots = compute_hotspots(limit=request.limit or 20)
-
-        return hephaestus_pb2.HotspotsResponse(
-            hotspots=[
-                hephaestus_pb2.Hotspot(
-                    file=item["path"],
-                    change_frequency=int(item["change_frequency"]),
-                    complexity=int(item["complexity"]),
-                    risk_score=float(item["risk_score"]),
-                )
-                for item in hotspots
-            ]
-        )
-=======
         logger.info(f"GetHotspots called: limit={request.limit}")
 
         # Simulate hotspot detection
@@ -124,7 +99,6 @@
             hotspots = hotspots[: request.limit]
 
         return hephaestus_pb2.HotspotsResponse(hotspots=hotspots)
->>>>>>> d6151659
 
     async def StreamIngest(
         self,
