from google.protobuf.internal import containers as _containers
from google.protobuf import descriptor as _descriptor
from google.protobuf import message as _message
from collections.abc import Iterable as _Iterable, Mapping as _Mapping
from typing import ClassVar as _ClassVar, Optional as _Optional, Union as _Union

DESCRIPTOR: _descriptor.FileDescriptor

class GuardRailsRequest(_message.Message):
    __slots__ = ("no_format", "workspace", "drift_check", "env", "auto_remediate")
<<<<<<< HEAD
=======

>>>>>>> 05d5db9a
    class EnvEntry(_message.Message):
        __slots__ = ("key", "value")
        KEY_FIELD_NUMBER: _ClassVar[int]
        VALUE_FIELD_NUMBER: _ClassVar[int]
        key: str
        value: str
        def __init__(self, key: _Optional[str] = ..., value: _Optional[str] = ...) -> None: ...

    NO_FORMAT_FIELD_NUMBER: _ClassVar[int]
    WORKSPACE_FIELD_NUMBER: _ClassVar[int]
    DRIFT_CHECK_FIELD_NUMBER: _ClassVar[int]
    ENV_FIELD_NUMBER: _ClassVar[int]
    AUTO_REMEDIATE_FIELD_NUMBER: _ClassVar[int]
    no_format: bool
    workspace: str
    drift_check: bool
    env: _containers.ScalarMap[str, str]
    auto_remediate: bool
<<<<<<< HEAD
    def __init__(self, no_format: bool = ..., workspace: _Optional[str] = ..., drift_check: bool = ..., env: _Optional[_Mapping[str, str]] = ..., auto_remediate: bool = ...) -> None: ...
=======
    def __init__(
        self,
        no_format: bool = ...,
        workspace: _Optional[str] = ...,
        drift_check: bool = ...,
        env: _Optional[_Mapping[str, str]] = ...,
        auto_remediate: bool = ...,
    ) -> None: ...
>>>>>>> 05d5db9a

class GuardRailsResponse(_message.Message):
    __slots__ = ("success", "gates", "duration", "task_id")
    SUCCESS_FIELD_NUMBER: _ClassVar[int]
    GATES_FIELD_NUMBER: _ClassVar[int]
    DURATION_FIELD_NUMBER: _ClassVar[int]
    TASK_ID_FIELD_NUMBER: _ClassVar[int]
    success: bool
    gates: _containers.RepeatedCompositeFieldContainer[QualityGateResult]
    duration: float
    task_id: str
    def __init__(
        self,
        success: bool = ...,
        gates: _Optional[_Iterable[_Union[QualityGateResult, _Mapping]]] = ...,
        duration: _Optional[float] = ...,
        task_id: _Optional[str] = ...,
    ) -> None: ...

class GuardRailsProgress(_message.Message):
    __slots__ = ("stage", "progress", "message", "completed")
    STAGE_FIELD_NUMBER: _ClassVar[int]
    PROGRESS_FIELD_NUMBER: _ClassVar[int]
    MESSAGE_FIELD_NUMBER: _ClassVar[int]
    COMPLETED_FIELD_NUMBER: _ClassVar[int]
    stage: str
    progress: int
    message: str
    completed: bool
    def __init__(
        self,
        stage: _Optional[str] = ...,
        progress: _Optional[int] = ...,
        message: _Optional[str] = ...,
        completed: bool = ...,
    ) -> None: ...

class QualityGateResult(_message.Message):
    __slots__ = ("name", "passed", "message", "duration", "metadata")

    class MetadataEntry(_message.Message):
        __slots__ = ("key", "value")
        KEY_FIELD_NUMBER: _ClassVar[int]
        VALUE_FIELD_NUMBER: _ClassVar[int]
        key: str
        value: str
        def __init__(self, key: _Optional[str] = ..., value: _Optional[str] = ...) -> None: ...

    NAME_FIELD_NUMBER: _ClassVar[int]
    PASSED_FIELD_NUMBER: _ClassVar[int]
    MESSAGE_FIELD_NUMBER: _ClassVar[int]
    DURATION_FIELD_NUMBER: _ClassVar[int]
    METADATA_FIELD_NUMBER: _ClassVar[int]
    name: str
    passed: bool
    message: str
    duration: float
    metadata: _containers.ScalarMap[str, str]
    def __init__(
        self,
        name: _Optional[str] = ...,
        passed: bool = ...,
        message: _Optional[str] = ...,
        duration: _Optional[float] = ...,
        metadata: _Optional[_Mapping[str, str]] = ...,
    ) -> None: ...

class DriftRequest(_message.Message):
    __slots__ = ("workspace",)
    WORKSPACE_FIELD_NUMBER: _ClassVar[int]
    workspace: str
    def __init__(self, workspace: _Optional[str] = ...) -> None: ...

class DriftResponse(_message.Message):
    __slots__ = ("has_drift", "drifts", "remediation_commands")
    HAS_DRIFT_FIELD_NUMBER: _ClassVar[int]
    DRIFTS_FIELD_NUMBER: _ClassVar[int]
    REMEDIATION_COMMANDS_FIELD_NUMBER: _ClassVar[int]
    has_drift: bool
    drifts: _containers.RepeatedCompositeFieldContainer[ToolDrift]
    remediation_commands: _containers.RepeatedScalarFieldContainer[str]
    def __init__(
        self,
        has_drift: bool = ...,
        drifts: _Optional[_Iterable[_Union[ToolDrift, _Mapping]]] = ...,
        remediation_commands: _Optional[_Iterable[str]] = ...,
    ) -> None: ...

class ToolDrift(_message.Message):
    __slots__ = ("tool", "expected_version", "installed_version", "status")
    TOOL_FIELD_NUMBER: _ClassVar[int]
    EXPECTED_VERSION_FIELD_NUMBER: _ClassVar[int]
    INSTALLED_VERSION_FIELD_NUMBER: _ClassVar[int]
    STATUS_FIELD_NUMBER: _ClassVar[int]
    tool: str
    expected_version: str
    installed_version: str
    status: str
    def __init__(
        self,
        tool: _Optional[str] = ...,
        expected_version: _Optional[str] = ...,
        installed_version: _Optional[str] = ...,
        status: _Optional[str] = ...,
    ) -> None: ...

class CleanupRequest(_message.Message):
    __slots__ = ("root", "deep_clean", "dry_run", "patterns")
    ROOT_FIELD_NUMBER: _ClassVar[int]
    DEEP_CLEAN_FIELD_NUMBER: _ClassVar[int]
    DRY_RUN_FIELD_NUMBER: _ClassVar[int]
    PATTERNS_FIELD_NUMBER: _ClassVar[int]
    root: str
    deep_clean: bool
    dry_run: bool
    patterns: _containers.RepeatedScalarFieldContainer[str]
    def __init__(
        self,
        root: _Optional[str] = ...,
        deep_clean: bool = ...,
        dry_run: bool = ...,
        patterns: _Optional[_Iterable[str]] = ...,
    ) -> None: ...

class CleanupResponse(_message.Message):
    __slots__ = ("files_deleted", "size_freed", "deleted_paths", "manifest")

    class ManifestEntry(_message.Message):
        __slots__ = ("key", "value")
        KEY_FIELD_NUMBER: _ClassVar[int]
        VALUE_FIELD_NUMBER: _ClassVar[int]
        key: str
        value: int
        def __init__(self, key: _Optional[str] = ..., value: _Optional[int] = ...) -> None: ...

    FILES_DELETED_FIELD_NUMBER: _ClassVar[int]
    SIZE_FREED_FIELD_NUMBER: _ClassVar[int]
    DELETED_PATHS_FIELD_NUMBER: _ClassVar[int]
    MANIFEST_FIELD_NUMBER: _ClassVar[int]
    files_deleted: int
    size_freed: int
    deleted_paths: _containers.RepeatedScalarFieldContainer[str]
    manifest: _containers.ScalarMap[str, int]
    def __init__(
        self,
        files_deleted: _Optional[int] = ...,
        size_freed: _Optional[int] = ...,
        deleted_paths: _Optional[_Iterable[str]] = ...,
        manifest: _Optional[_Mapping[str, int]] = ...,
    ) -> None: ...

class CleanupPreview(_message.Message):
    __slots__ = ("files_to_delete", "size_to_free", "paths", "preview_manifest")

    class PreviewManifestEntry(_message.Message):
        __slots__ = ("key", "value")
        KEY_FIELD_NUMBER: _ClassVar[int]
        VALUE_FIELD_NUMBER: _ClassVar[int]
        key: str
        value: int
        def __init__(self, key: _Optional[str] = ..., value: _Optional[int] = ...) -> None: ...

    FILES_TO_DELETE_FIELD_NUMBER: _ClassVar[int]
    SIZE_TO_FREE_FIELD_NUMBER: _ClassVar[int]
    PATHS_FIELD_NUMBER: _ClassVar[int]
    PREVIEW_MANIFEST_FIELD_NUMBER: _ClassVar[int]
    files_to_delete: int
    size_to_free: int
    paths: _containers.RepeatedScalarFieldContainer[str]
    preview_manifest: _containers.ScalarMap[str, int]
    def __init__(
        self,
        files_to_delete: _Optional[int] = ...,
        size_to_free: _Optional[int] = ...,
        paths: _Optional[_Iterable[str]] = ...,
        preview_manifest: _Optional[_Mapping[str, int]] = ...,
    ) -> None: ...

class RankingsRequest(_message.Message):
    __slots__ = ("strategy", "limit", "workspace")
    STRATEGY_FIELD_NUMBER: _ClassVar[int]
    LIMIT_FIELD_NUMBER: _ClassVar[int]
    WORKSPACE_FIELD_NUMBER: _ClassVar[int]
    strategy: str
    limit: int
    workspace: str
    def __init__(
        self,
        strategy: _Optional[str] = ...,
        limit: _Optional[int] = ...,
        workspace: _Optional[str] = ...,
    ) -> None: ...

class RankingsResponse(_message.Message):
    __slots__ = ("rankings", "strategy")
    RANKINGS_FIELD_NUMBER: _ClassVar[int]
    STRATEGY_FIELD_NUMBER: _ClassVar[int]
    rankings: _containers.RepeatedCompositeFieldContainer[FileRanking]
    strategy: str
    def __init__(
        self,
        rankings: _Optional[_Iterable[_Union[FileRanking, _Mapping]]] = ...,
        strategy: _Optional[str] = ...,
    ) -> None: ...

class FileRanking(_message.Message):
    __slots__ = ("file", "score", "metrics")

    class MetricsEntry(_message.Message):
        __slots__ = ("key", "value")
        KEY_FIELD_NUMBER: _ClassVar[int]
        VALUE_FIELD_NUMBER: _ClassVar[int]
        key: str
        value: float
        def __init__(self, key: _Optional[str] = ..., value: _Optional[float] = ...) -> None: ...

    FILE_FIELD_NUMBER: _ClassVar[int]
    SCORE_FIELD_NUMBER: _ClassVar[int]
    METRICS_FIELD_NUMBER: _ClassVar[int]
    file: str
    score: float
    metrics: _containers.ScalarMap[str, float]
    def __init__(
        self,
        file: _Optional[str] = ...,
        score: _Optional[float] = ...,
        metrics: _Optional[_Mapping[str, float]] = ...,
    ) -> None: ...

class HotspotsRequest(_message.Message):
    __slots__ = ("workspace", "limit")
    WORKSPACE_FIELD_NUMBER: _ClassVar[int]
    LIMIT_FIELD_NUMBER: _ClassVar[int]
    workspace: str
    limit: int
    def __init__(self, workspace: _Optional[str] = ..., limit: _Optional[int] = ...) -> None: ...

class HotspotsResponse(_message.Message):
    __slots__ = ("hotspots",)
    HOTSPOTS_FIELD_NUMBER: _ClassVar[int]
    hotspots: _containers.RepeatedCompositeFieldContainer[Hotspot]
    def __init__(self, hotspots: _Optional[_Iterable[_Union[Hotspot, _Mapping]]] = ...) -> None: ...

class Hotspot(_message.Message):
    __slots__ = ("file", "change_frequency", "complexity", "risk_score")
    FILE_FIELD_NUMBER: _ClassVar[int]
    CHANGE_FREQUENCY_FIELD_NUMBER: _ClassVar[int]
    COMPLEXITY_FIELD_NUMBER: _ClassVar[int]
    RISK_SCORE_FIELD_NUMBER: _ClassVar[int]
    file: str
    change_frequency: int
    complexity: int
    risk_score: float
<<<<<<< HEAD
    def __init__(self, file: _Optional[str] = ..., change_frequency: _Optional[int] = ..., complexity: _Optional[int] = ..., risk_score: _Optional[float] = ...) -> None: ...

class AnalyticsEvent(_message.Message):
    __slots__ = ("source", "kind", "value", "unit", "metrics", "metadata", "timestamp")
=======
    def __init__(
        self,
        file: _Optional[str] = ...,
        change_frequency: _Optional[int] = ...,
        complexity: _Optional[int] = ...,
        risk_score: _Optional[float] = ...,
    ) -> None: ...

class AnalyticsEvent(_message.Message):
    __slots__ = ("source", "kind", "value", "unit", "metrics", "metadata", "timestamp")

>>>>>>> 05d5db9a
    class MetricsEntry(_message.Message):
        __slots__ = ("key", "value")
        KEY_FIELD_NUMBER: _ClassVar[int]
        VALUE_FIELD_NUMBER: _ClassVar[int]
        key: str
        value: float
        def __init__(self, key: _Optional[str] = ..., value: _Optional[float] = ...) -> None: ...
<<<<<<< HEAD
=======

>>>>>>> 05d5db9a
    class MetadataEntry(_message.Message):
        __slots__ = ("key", "value")
        KEY_FIELD_NUMBER: _ClassVar[int]
        VALUE_FIELD_NUMBER: _ClassVar[int]
        key: str
        value: str
        def __init__(self, key: _Optional[str] = ..., value: _Optional[str] = ...) -> None: ...
<<<<<<< HEAD
=======

>>>>>>> 05d5db9a
    SOURCE_FIELD_NUMBER: _ClassVar[int]
    KIND_FIELD_NUMBER: _ClassVar[int]
    VALUE_FIELD_NUMBER: _ClassVar[int]
    UNIT_FIELD_NUMBER: _ClassVar[int]
    METRICS_FIELD_NUMBER: _ClassVar[int]
    METADATA_FIELD_NUMBER: _ClassVar[int]
    TIMESTAMP_FIELD_NUMBER: _ClassVar[int]
    source: str
    kind: str
    value: float
    unit: str
    metrics: _containers.ScalarMap[str, float]
    metadata: _containers.ScalarMap[str, str]
    timestamp: str
<<<<<<< HEAD
    def __init__(self, source: _Optional[str] = ..., kind: _Optional[str] = ..., value: _Optional[float] = ..., unit: _Optional[str] = ..., metrics: _Optional[_Mapping[str, float]] = ..., metadata: _Optional[_Mapping[str, str]] = ..., timestamp: _Optional[str] = ...) -> None: ...
=======
    def __init__(
        self,
        source: _Optional[str] = ...,
        kind: _Optional[str] = ...,
        value: _Optional[float] = ...,
        unit: _Optional[str] = ...,
        metrics: _Optional[_Mapping[str, float]] = ...,
        metadata: _Optional[_Mapping[str, str]] = ...,
        timestamp: _Optional[str] = ...,
    ) -> None: ...
>>>>>>> 05d5db9a

class AnalyticsIngestResponse(_message.Message):
    __slots__ = ("accepted", "rejected")
    ACCEPTED_FIELD_NUMBER: _ClassVar[int]
    REJECTED_FIELD_NUMBER: _ClassVar[int]
    accepted: int
    rejected: int
    def __init__(self, accepted: _Optional[int] = ..., rejected: _Optional[int] = ...) -> None: ...<|MERGE_RESOLUTION|>--- conflicted
+++ resolved
@@ -8,10 +8,7 @@
 
 class GuardRailsRequest(_message.Message):
     __slots__ = ("no_format", "workspace", "drift_check", "env", "auto_remediate")
-<<<<<<< HEAD
-=======
-
->>>>>>> 05d5db9a
+
     class EnvEntry(_message.Message):
         __slots__ = ("key", "value")
         KEY_FIELD_NUMBER: _ClassVar[int]
@@ -30,9 +27,6 @@
     drift_check: bool
     env: _containers.ScalarMap[str, str]
     auto_remediate: bool
-<<<<<<< HEAD
-    def __init__(self, no_format: bool = ..., workspace: _Optional[str] = ..., drift_check: bool = ..., env: _Optional[_Mapping[str, str]] = ..., auto_remediate: bool = ...) -> None: ...
-=======
     def __init__(
         self,
         no_format: bool = ...,
@@ -41,7 +35,6 @@
         env: _Optional[_Mapping[str, str]] = ...,
         auto_remediate: bool = ...,
     ) -> None: ...
->>>>>>> 05d5db9a
 
 class GuardRailsResponse(_message.Message):
     __slots__ = ("success", "gates", "duration", "task_id")
@@ -295,12 +288,6 @@
     change_frequency: int
     complexity: int
     risk_score: float
-<<<<<<< HEAD
-    def __init__(self, file: _Optional[str] = ..., change_frequency: _Optional[int] = ..., complexity: _Optional[int] = ..., risk_score: _Optional[float] = ...) -> None: ...
-
-class AnalyticsEvent(_message.Message):
-    __slots__ = ("source", "kind", "value", "unit", "metrics", "metadata", "timestamp")
-=======
     def __init__(
         self,
         file: _Optional[str] = ...,
@@ -312,7 +299,6 @@
 class AnalyticsEvent(_message.Message):
     __slots__ = ("source", "kind", "value", "unit", "metrics", "metadata", "timestamp")
 
->>>>>>> 05d5db9a
     class MetricsEntry(_message.Message):
         __slots__ = ("key", "value")
         KEY_FIELD_NUMBER: _ClassVar[int]
@@ -320,10 +306,7 @@
         key: str
         value: float
         def __init__(self, key: _Optional[str] = ..., value: _Optional[float] = ...) -> None: ...
-<<<<<<< HEAD
-=======
-
->>>>>>> 05d5db9a
+
     class MetadataEntry(_message.Message):
         __slots__ = ("key", "value")
         KEY_FIELD_NUMBER: _ClassVar[int]
@@ -331,10 +314,7 @@
         key: str
         value: str
         def __init__(self, key: _Optional[str] = ..., value: _Optional[str] = ...) -> None: ...
-<<<<<<< HEAD
-=======
-
->>>>>>> 05d5db9a
+
     SOURCE_FIELD_NUMBER: _ClassVar[int]
     KIND_FIELD_NUMBER: _ClassVar[int]
     VALUE_FIELD_NUMBER: _ClassVar[int]
@@ -349,9 +329,6 @@
     metrics: _containers.ScalarMap[str, float]
     metadata: _containers.ScalarMap[str, str]
     timestamp: str
-<<<<<<< HEAD
-    def __init__(self, source: _Optional[str] = ..., kind: _Optional[str] = ..., value: _Optional[float] = ..., unit: _Optional[str] = ..., metrics: _Optional[_Mapping[str, float]] = ..., metadata: _Optional[_Mapping[str, str]] = ..., timestamp: _Optional[str] = ...) -> None: ...
-=======
     def __init__(
         self,
         source: _Optional[str] = ...,
@@ -362,7 +339,6 @@
         metadata: _Optional[_Mapping[str, str]] = ...,
         timestamp: _Optional[str] = ...,
     ) -> None: ...
->>>>>>> 05d5db9a
 
 class AnalyticsIngestResponse(_message.Message):
     __slots__ = ("accepted", "rejected")
