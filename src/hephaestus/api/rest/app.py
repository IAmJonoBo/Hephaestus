--- conflicted
+++ resolved
@@ -44,11 +44,7 @@
 
 
 def verify_api_key(
-<<<<<<< HEAD
     credentials: HTTPAuthorizationCredentials | None = Security(security),  # noqa: B008
-=======
-    credentials: HTTPAuthorizationCredentials | None = None,
->>>>>>> 0c2781d9
 ) -> str:
     """Verify API key from Authorization header.
 
