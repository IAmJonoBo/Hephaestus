"""Pydantic models for REST API request/response schemas."""

from __future__ import annotations

from datetime import datetime
from typing import Any

from pydantic import BaseModel, Field, field_validator

from hephaestus.analytics import RankingStrategy


class GuardRailsRequest(BaseModel):
    """Request schema for guard-rails endpoint."""

    no_format: bool = Field(
        default=False,
        description="Skip formatting step",
    )
    workspace: str | None = Field(
        default=None,
        description="Workspace directory path",
    )
    drift_check: bool = Field(
        default=False,
        description="Check for tool version drift",
    )
    auto_remediate: bool = Field(
        default=False,
        description="Automatically apply remediation commands when drift is detected",
    )

    @field_validator("workspace")
    @classmethod
    def validate_workspace(cls, v: str | None) -> str | None:
        """Validate workspace path."""
        if v is not None and len(v) > 1000:
            raise ValueError("Workspace path too long (max 1000 characters)")
        return v


class QualityGateResult(BaseModel):
    """Result of a single quality gate."""

    name: str = Field(description="Gate name")
    passed: bool = Field(description="Whether gate passed")
    message: str | None = Field(default=None, description="Result message")
    duration: float | None = Field(default=None, description="Execution duration in seconds")
    metadata: dict[str, Any] = Field(default_factory=dict, description="Additional metadata")


class GuardRailsResponse(BaseModel):
    """Response schema for guard-rails endpoint."""

    success: bool = Field(description="Whether all gates passed")
    gates: list[dict[str, Any]] = Field(description="Results for each gate")
    duration: float = Field(description="Total duration in seconds")
    task_id: str = Field(description="Task identifier for tracking")


class CleanupRequest(BaseModel):
    """Request schema for cleanup endpoint."""

    root: str | None = Field(
        default=None,
        description="Root directory to clean",
    )
    deep_clean: bool = Field(
        default=False,
        description="Perform deep cleanup including git and virtualenvs",
    )
    dry_run: bool = Field(
        default=False,
        description="Preview changes without executing",
    )

    @field_validator("root")
    @classmethod
    def validate_root(cls, v: str | None) -> str | None:
        """Validate root path."""
        if v is not None:
            if len(v) > 1000:
                raise ValueError("Root path too long (max 1000 characters)")
            if v.startswith(".."):
                raise ValueError("Relative parent paths not allowed")
        return v


class CleanupResponse(BaseModel):
    """Response schema for cleanup endpoint."""

    files_deleted: int = Field(description="Number of files deleted")
    size_freed: int = Field(description="Bytes freed")
    manifest: dict[str, Any] = Field(description="Cleanup manifest")


class RankingsRequest(BaseModel):
    """Request schema for rankings endpoint."""

    strategy: RankingStrategy = Field(
        default=RankingStrategy.RISK_WEIGHTED,
        description="Ranking strategy",
    )
    limit: int = Field(
        default=20,
        ge=1,
        le=100,
        description="Maximum number of results",
    )


class RankingsResponse(BaseModel):
    """Response schema for rankings endpoint."""

    rankings: list[dict[str, Any]] = Field(description="Module rankings")
    strategy: str = Field(description="Strategy used")


class TaskStatusResponse(BaseModel):
    """Response schema for task status endpoint."""

    task_id: str = Field(description="Task identifier")
    status: str = Field(description="Task status (pending, running, completed, failed)")
    progress: float = Field(description="Progress percentage (0.0 to 1.0)")
    result: dict[str, Any] | None = Field(default=None, description="Task result if completed")
    error: str | None = Field(default=None, description="Error message if failed")


class AnalyticsEventPayload(BaseModel):
    """Streaming analytics event payload."""

    source: str = Field(description="Event source (e.g. ci, agent, user)")
    kind: str = Field(description="Event type (coverage, latency, etc)")
    value: float | None = Field(default=None, description="Primary numeric value")
    unit: str | None = Field(default=None, description="Value unit")
<<<<<<< HEAD
    metrics: dict[str, float] = Field(default_factory=dict, description="Additional numeric metrics")
=======
    metrics: dict[str, float] = Field(
        default_factory=dict, description="Additional numeric metrics"
    )
>>>>>>> 05d5db9a
    metadata: dict[str, Any] = Field(default_factory=dict, description="Supplemental metadata")
    timestamp: datetime | None = Field(default=None, description="ISO-8601 timestamp for the event")

    @field_validator("source", "kind")
    @classmethod
    def _validate_non_empty(cls, value: str) -> str:
        value = value.strip()
        if not value:
            raise ValueError("Value cannot be empty")
        return value


class AnalyticsIngestResponse(BaseModel):
    """Response schema for analytics streaming ingestion."""

    accepted: int = Field(description="Number of ingested events")
    rejected: int = Field(description="Number of rejected events")
    summary: dict[str, Any] = Field(description="Ingestion summary statistics")<|MERGE_RESOLUTION|>--- conflicted
+++ resolved
@@ -133,13 +133,9 @@
     kind: str = Field(description="Event type (coverage, latency, etc)")
     value: float | None = Field(default=None, description="Primary numeric value")
     unit: str | None = Field(default=None, description="Value unit")
-<<<<<<< HEAD
-    metrics: dict[str, float] = Field(default_factory=dict, description="Additional numeric metrics")
-=======
     metrics: dict[str, float] = Field(
         default_factory=dict, description="Additional numeric metrics"
     )
->>>>>>> 05d5db9a
     metadata: dict[str, Any] = Field(default_factory=dict, description="Supplemental metadata")
     timestamp: datetime | None = Field(default=None, description="ISO-8601 timestamp for the event")
 
