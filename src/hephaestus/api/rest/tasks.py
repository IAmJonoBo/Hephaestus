"""Async task management for long-running operations."""

from __future__ import annotations

import asyncio
import logging
import time
from collections.abc import Callable
from contextlib import suppress
from dataclasses import dataclass, field
from enum import Enum
from typing import Any
from uuid import uuid4

logger = logging.getLogger(__name__)

# Constants for task management
DEFAULT_TASK_TIMEOUT = 300  # 5 minutes
MAX_TASKS = 100
MAX_TASK_AGE = 3600  # 1 hour


class TaskStatus(Enum):
    """Status of an async task."""

    PENDING = "pending"
    RUNNING = "running"
    COMPLETED = "completed"
    FAILED = "failed"


@dataclass
class Task:
    """Represents an async task."""

    id: str
    name: str
    status: TaskStatus
    progress: float = 0.0
    result: dict[str, Any] | None = None
    error: str | None = None
    created_at: float = field(default_factory=time.time)
    completed_at: float | None = None
    handle: asyncio.Task[Any] | None = field(default=None, repr=False)


class TaskManager:
    """Manages async task execution and tracking."""

    def __init__(self, max_tasks: int = MAX_TASKS) -> None:
        """Initialize task manager.

        Args:
            max_tasks: Maximum number of concurrent tasks to track
        """
        self._tasks: dict[str, Task] = {}
        self._max_tasks = max_tasks

    async def create_task(
        self,
        name: str,
        func: Callable[..., Any],
        *args: Any,
        timeout: float | None = DEFAULT_TASK_TIMEOUT,
        **kwargs: Any,
    ) -> str:
        """Create and start a new async task.

        Args:
            name: Task name for tracking
            func: Async function to execute
            *args: Positional arguments for func
            timeout: Task timeout in seconds (None for no timeout)
            **kwargs: Keyword arguments for func

        Returns:
            Task ID

        Raises:
            ValueError: If max tasks exceeded or invalid parameters
        """
        # Validate name
        if not name or not isinstance(name, str):
            raise ValueError("Task name must be a non-empty string")

        # Check task limit
        if len(self._tasks) >= self._max_tasks:
            # Auto-cleanup old tasks
            self.cleanup_completed_tasks()
            if len(self._tasks) >= self._max_tasks:
                raise ValueError(f"Maximum number of tasks ({self._max_tasks}) exceeded")

        task_id = str(uuid4())
        task = Task(
            id=task_id,
            name=name,
            status=TaskStatus.PENDING,
            progress=0.0,
        )
        self._tasks[task_id] = task

        # Start task in background with timeout
<<<<<<< HEAD
        handle = asyncio.create_task(
            self._execute_task(task_id, func, *args, timeout=timeout, **kwargs)
        )
        task.handle = handle
=======
        asyncio.create_task(self._execute_task(task_id, func, *args, timeout=timeout, **kwargs))
>>>>>>> 0c2781d9

        logger.info("Created task", extra={"task_id": task_id, "task_name": name})
        return task_id

    async def _execute_task(
        self,
        task_id: str,
        func: Callable[..., Any],
        *args: Any,
        timeout: float | None = None,
        **kwargs: Any,
    ) -> None:
        """Execute a task and update its status.

        Args:
            task_id: Task identifier
            func: Function to execute
            *args: Positional arguments
            timeout: Timeout in seconds
            **kwargs: Keyword arguments
        """
        task = self._tasks[task_id]
        task.status = TaskStatus.RUNNING

        try:
            # Execute with timeout if specified
            if timeout:
                result = await asyncio.wait_for(func(*args, **kwargs), timeout=timeout)
            else:
                result = await func(*args, **kwargs)

            task.status = TaskStatus.COMPLETED
            task.progress = 1.0
            task.result = result
            task.completed_at = time.time()

            logger.info("Task completed", extra={"task_id": task_id, "task_name": task.name})

        except asyncio.CancelledError:
            task.status = TaskStatus.FAILED
            task.error = "Task cancelled"
            task.completed_at = time.time()

            logger.warning(
                "Task cancelled",
                extra={"task_id": task_id, "task_name": task.name},
            )
            raise

        except TimeoutError:
            task.status = TaskStatus.FAILED
            task.error = f"Task timed out after {timeout} seconds"
            task.completed_at = time.time()

            logger.error(
                "Task timed out",
                extra={"task_id": task_id, "task_name": task.name, "timeout": timeout},
            )

        except Exception as e:
            task.status = TaskStatus.FAILED
            task.error = str(e)
            task.completed_at = time.time()

            logger.error(
                "Task failed",
                extra={"task_id": task_id, "task_name": task.name, "error": str(e)},
                exc_info=True,
            )

        finally:
            if task_id in self._tasks:
                self._tasks[task_id].handle = None

    async def get_task_status(self, task_id: str) -> Task:
        """Get status of a task.

        Args:
            task_id: Task identifier

        Returns:
            Task object

        Raises:
            KeyError: If task not found
        """
        if task_id not in self._tasks:
            raise KeyError(f"Task {task_id} not found")

        return self._tasks[task_id]

    async def update_progress(self, task_id: str, progress: float) -> None:
        """Update task progress.

        Args:
            task_id: Task identifier
            progress: Progress value (0.0 to 1.0)

        Raises:
            KeyError: If task not found
            ValueError: If progress value is invalid
        """
        if task_id not in self._tasks:
            raise KeyError(f"Task {task_id} not found")

        if not 0.0 <= progress <= 1.0:
            raise ValueError(f"Progress must be between 0.0 and 1.0, got {progress}")

        self._tasks[task_id].progress = progress

    async def wait_for_completion(
        self,
        task_id: str,
        poll_interval: float = 0.5,
        timeout: float | None = None,
    ) -> Task:
        """Wait for a task to finish, polling until completion or timeout."""

        if task_id not in self._tasks:
            raise KeyError(f"Task {task_id} not found")

        timeout_seconds = DEFAULT_TASK_TIMEOUT if timeout is None else timeout
        deadline = time.monotonic() + timeout_seconds

        while True:
            task = await self.get_task_status(task_id)
            if task.status in [TaskStatus.COMPLETED, TaskStatus.FAILED]:
                return task

            if time.monotonic() >= deadline:
                raise TimeoutError(
                    f"Task {task_id} did not complete within {timeout_seconds} seconds"
                )

            await asyncio.sleep(poll_interval)

    async def cancel_task(self, task_id: str) -> None:
        """Cancel an active task if it has not completed."""

        if task_id not in self._tasks:
            raise KeyError(f"Task {task_id} not found")

        task = self._tasks[task_id]
        handle = task.handle

        if handle is None or handle.done():
            return

        handle.cancel()
        with suppress(asyncio.CancelledError):
            await handle

        task.status = TaskStatus.FAILED
        task.error = "Task cancelled"
        task.completed_at = time.time()
        task.handle = None

    def list_tasks(self) -> list[Task]:
        """List all tasks.

        Returns:
            List of all tasks
        """
        return list(self._tasks.values())

    def cleanup_completed_tasks(self, max_age_seconds: int = MAX_TASK_AGE) -> int:
        """Clean up old completed/failed tasks.

        Args:
            max_age_seconds: Maximum age of completed tasks to keep

        Returns:
            Number of tasks cleaned up
        """
        current_time = time.time()
        initial_count = len(self._tasks)

        # Remove old completed/failed tasks
        tasks_to_remove = []
        for task_id, task in self._tasks.items():
            if task.status in [TaskStatus.COMPLETED, TaskStatus.FAILED]:
                if task.completed_at and (current_time - task.completed_at) > max_age_seconds:
                    tasks_to_remove.append(task_id)

        for task_id in tasks_to_remove:
            del self._tasks[task_id]

        cleaned = initial_count - len(self._tasks)
        if cleaned > 0:
            logger.info(
                "Cleaned up old tasks",
                extra={"cleaned": cleaned, "remaining": len(self._tasks)},
            )

        return cleaned<|MERGE_RESOLUTION|>--- conflicted
+++ resolved
@@ -100,14 +100,7 @@
         self._tasks[task_id] = task
 
         # Start task in background with timeout
-<<<<<<< HEAD
-        handle = asyncio.create_task(
-            self._execute_task(task_id, func, *args, timeout=timeout, **kwargs)
-        )
-        task.handle = handle
-=======
         asyncio.create_task(self._execute_task(task_id, func, *args, timeout=timeout, **kwargs))
->>>>>>> 0c2781d9
 
         logger.info("Created task", extra={"task_id": task_id, "task_name": name})
         return task_id
