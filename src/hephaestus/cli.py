"""Typer-based command line interface for the Hephaestus toolkit."""

from __future__ import annotations

import logging
import os
from dataclasses import dataclass, replace
from pathlib import Path
from typing import Annotated, cast

import typer
from rich.console import Console
from rich.table import Table

from hephaestus import (
    __version__,
    cleanup as cleanup_module,
    drift as drift_module,
    events as telemetry,
    logging as logging_utils,
    planning as planning_module,
    release as release_module,
    resource_forks,
    schema as schema_module,
    toolbox,
)
from hephaestus.analytics import RankingStrategy, load_module_signals, rank_modules
from hephaestus.logging import LogFormat
from hephaestus.telemetry import record_histogram, trace_command, trace_operation

app = typer.Typer(name="hephaestus", help="Hephaestus developer toolkit.", no_args_is_help=True)
tools_app = typer.Typer(name="tools", help="Toolkit command groups.", no_args_is_help=True)
refactor_app = typer.Typer(
    name="refactor", help="Refactor analysis commands.", no_args_is_help=True
)
qa_app = typer.Typer(name="qa", help="Quality assurance commands.", no_args_is_help=True)
release_app = typer.Typer(name="release", help="Release management commands.", no_args_is_help=True)
wheelhouse_app = typer.Typer(
    name="wheelhouse", help="Wheelhouse maintenance commands.", no_args_is_help=True
)

tools_app.add_typer(refactor_app)
tools_app.add_typer(qa_app)
app.add_typer(tools_app)
app.add_typer(release_app)
app.add_typer(wheelhouse_app)

console = Console()


logger = logging.getLogger(__name__)


LOG_FORMAT_CHOICES = ("text", "json")
LOG_LEVEL_CHOICES = ("CRITICAL", "ERROR", "WARNING", "INFO", "DEBUG")


def _is_within_root(path: Path, root: Path) -> bool:
    try:
        path.resolve().relative_to(root.resolve())
        return True
    except ValueError:
        return False


@app.callback()
def main(
    ctx: typer.Context,
    log_format: Annotated[
        str,
        typer.Option(
            "--log-format",
            help="Output format for logs emitted by the toolkit.",
            show_default=True,
            case_sensitive=False,
            rich_help_panel="Observability",
        ),
    ] = "text",
    log_level: Annotated[
        str,
        typer.Option(
            "--log-level",
            help="Minimum severity for log output.",
            show_default=True,
            case_sensitive=False,
            rich_help_panel="Observability",
        ),
    ] = "INFO",
    run_id: Annotated[
        str | None,
        typer.Option(
            "--run-id",
            help="Identifier used to correlate logs across distributed runs.",
            rich_help_panel="Observability",
        ),
    ] = None,
) -> None:
    """Initialise structured logging before executing subcommands."""

    normalized_format = log_format.lower()
    if normalized_format not in LOG_FORMAT_CHOICES:
        raise typer.BadParameter(
            f"Invalid log format {log_format!r}. Choose from: {', '.join(LOG_FORMAT_CHOICES)}."
        )

    normalized_level = log_level.upper()
    if normalized_level not in LOG_LEVEL_CHOICES:
        raise typer.BadParameter(
            f"Invalid log level {log_level!r}. Choose from: {', '.join(LOG_LEVEL_CHOICES)}."
        )

    normalized_format_literal = cast(LogFormat, normalized_format)

    final_run_id = run_id or telemetry.generate_run_id()

    logging_utils.configure_logging(
        log_format=normalized_format_literal, level=normalized_level, run_id=final_run_id
    )
    ctx.obj = {"run_id": final_run_id}


@dataclass
class ReleaseInstallOptions:
    repository: str = release_module.DEFAULT_REPOSITORY
    tag: str | None = None
    asset_pattern: str = release_module.DEFAULT_ASSET_PATTERN
    manifest_pattern: str = release_module.DEFAULT_MANIFEST_PATTERN
    sigstore_pattern: str | None = release_module.DEFAULT_SIGSTORE_BUNDLE_PATTERN
    destination: Path | None = None
    token: str | None = None
    timeout: float = release_module.DEFAULT_TIMEOUT
    max_retries: int = release_module.DEFAULT_MAX_RETRIES
    python_executable: str | None = None
    pip_args: list[str] | None = None
    no_upgrade: bool = False
    overwrite: bool = False
    cleanup: bool = False
    remove_archive: bool = False
    allow_unsigned: bool = False
    require_sigstore: bool = False
    sigstore_identity: list[str] | None = None


@release_app.command("install")
def release_install(  # NOSONAR
    repository: Annotated[
        str,
        typer.Option(
            "--repository",
            "-r",
            help="GitHub repository in owner/name form to fetch wheelhouses from.",
            show_default=True,
        ),
    ] = release_module.DEFAULT_REPOSITORY,
    tag: Annotated[
        str | None,
        typer.Option("--tag", "-t", help="Release tag to download (defaults to latest)."),
    ] = None,
    asset_pattern: Annotated[
        str,
        typer.Option(
            "--asset-pattern",
            help="Glob used to select the wheelhouse asset.",
            show_default=True,
        ),
    ] = release_module.DEFAULT_ASSET_PATTERN,
    manifest_pattern: Annotated[
        str,
        typer.Option(
            "--manifest-pattern",
            help="Glob used to locate the checksum manifest for verification.",
            show_default=True,
        ),
    ] = release_module.DEFAULT_MANIFEST_PATTERN,
    sigstore_pattern: Annotated[
        str | None,
        typer.Option(
            "--sigstore-pattern",
            help="Glob used to locate Sigstore bundles for attestation verification.",
            show_default=True,
        ),
    ] = release_module.DEFAULT_SIGSTORE_BUNDLE_PATTERN,
    destination: Annotated[
        Path | None,
        typer.Option(
            "--destination",
            "-d",
            help="Directory used to cache downloaded wheelhouse archives.",
            exists=False,
            file_okay=False,
            dir_okay=True,
            writable=True,
            readable=True,
            resolve_path=True,
        ),
    ] = None,
    token: Annotated[
        str | None,
        typer.Option(
            "--token",
            envvar="GITHUB_TOKEN",
            help="GitHub token (falls back to the GITHUB_TOKEN environment variable).",
        ),
    ] = None,
    timeout: Annotated[
        float,
        typer.Option(
            "--timeout",
            min=0.1,
            help="Network timeout in seconds for release API calls and downloads.",
            show_default=True,
        ),
    ] = release_module.DEFAULT_TIMEOUT,
    max_retries: Annotated[
        int,
        typer.Option(
            "--max-retries",
            min=1,
            help="Maximum retry attempts for release API calls and downloads.",
            show_default=True,
        ),
    ] = release_module.DEFAULT_MAX_RETRIES,
    python_executable: Annotated[
        str | None,
        typer.Option("--python", help="Python executable used to invoke pip."),
    ] = None,
    pip_arg: Annotated[
        list[str] | None,
        typer.Option(
            "--pip-arg",
            help="Additional arguments forwarded to pip install.",
            metavar="ARG",
            show_default=False,
        ),
    ] = None,
    no_upgrade: Annotated[
        bool,
        typer.Option("--no-upgrade", help="Do not pass --upgrade to pip.", show_default=False),
    ] = False,
    overwrite: Annotated[
        bool,
        typer.Option(
            "--overwrite", help="Overwrite existing archives if present.", show_default=False
        ),
    ] = False,
    cleanup: Annotated[
        bool,
        typer.Option(
            "--cleanup", help="Remove the extracted wheelhouse after install.", show_default=False
        ),
    ] = False,
    remove_archive: Annotated[
        bool,
        typer.Option(
            "--remove-archive",
            help="Delete the downloaded archive once installation succeeds.",
            show_default=False,
        ),
    ] = False,
    allow_unsigned: Annotated[
        bool,
        typer.Option(
            "--allow-unsigned",
            help="Skip checksum verification (not recommended).",
            show_default=False,
        ),
    ] = False,
    require_sigstore: Annotated[
        bool,
        typer.Option(
            "--require-sigstore",
            help="Fail if a Sigstore attestation bundle is not published.",
            show_default=False,
        ),
    ] = False,
    sigstore_identity: Annotated[
        list[str] | None,
        typer.Option(
            "--sigstore-identity",
            help=(
                "Expected Sigstore identity (URI or email). Repeat for multiple allowed identities; "
                "supports shell-style globs."
            ),
            show_default=False,
        ),
    ] = None,
    # noqa: PLR0913  # NOSONAR(S107) - CLI surface requires explicit options
) -> None:
    """Download the Hephaestus wheelhouse and install it into the current environment."""

    options = ReleaseInstallOptions(
        repository=repository,
        tag=tag,
        asset_pattern=asset_pattern,
        manifest_pattern=manifest_pattern,
        sigstore_pattern=sigstore_pattern,
        destination=destination,
        token=token,
        timeout=timeout,
        max_retries=max_retries,
        python_executable=python_executable,
        pip_args=list(pip_arg) if pip_arg else None,
        no_upgrade=no_upgrade,
        overwrite=overwrite,
        cleanup=cleanup,
        remove_archive=remove_archive,
        allow_unsigned=allow_unsigned,
        require_sigstore=require_sigstore,
        sigstore_identity=list(sigstore_identity) if sigstore_identity else None,
    )

    destination_path = (
        options.destination.expanduser()
        if options.destination
        else release_module.DEFAULT_DOWNLOAD_DIRECTORY
    )
    operation_id = telemetry.generate_operation_id()
    with telemetry.operation_context(
        "cli.release.install",
        operation_id=operation_id,
        command="release.install",
        repository=options.repository,
        tag=options.tag or "latest",
    ):
        telemetry.emit_event(
            logger,
            telemetry.CLI_RELEASE_INSTALL_START,
            message="Starting release install",
            repository=options.repository,
            tag=options.tag or "latest",
            destination=str(destination_path),
            allow_unsigned=options.allow_unsigned,
            asset_pattern=options.asset_pattern,
            manifest_pattern=options.manifest_pattern,
            sigstore_pattern=options.sigstore_pattern,
            require_sigstore=options.require_sigstore,
            sigstore_identity=(
                list(options.sigstore_identity) if options.sigstore_identity else None
            ),
            timeout=options.timeout,
            max_retries=options.max_retries,
        )
        download = release_module.download_wheelhouse(
            repository=options.repository,
            destination_dir=destination_path,
            tag=options.tag,
            asset_pattern=options.asset_pattern,
            manifest_pattern=options.manifest_pattern,
            sigstore_bundle_pattern=options.sigstore_pattern,
            token=options.token,
            overwrite=options.overwrite,
            extract=False,
            allow_unsigned=options.allow_unsigned,
            require_sigstore=options.require_sigstore,
            sigstore_identities=(
                list(options.sigstore_identity) if options.sigstore_identity else None
            ),
            timeout=options.timeout,
            max_retries=options.max_retries,
        )

        release_module.install_from_archive(
            download.archive_path,
            python_executable=options.python_executable,
            pip_args=list(options.pip_args) if options.pip_args else None,
            upgrade=not options.no_upgrade,
            cleanup=options.cleanup,
        )

        if options.remove_archive:
            download.archive_path.unlink(missing_ok=True)
            telemetry.emit_event(
                logger,
                telemetry.CLI_RELEASE_INSTALL_ARCHIVE_REMOVED,
                message="Removed downloaded archive",
                archive=str(download.archive_path),
            )

        console.print(
            "[green]Installed wheelhouse[/green] "
            f"{download.asset.name} from [cyan]{options.repository}[/cyan] (tag: {options.tag or 'latest'})."
        )
        telemetry.emit_event(
            logger,
            telemetry.CLI_RELEASE_INSTALL_COMPLETE,
            message="Release install completed",
            repository=options.repository,
            tag=options.tag or "latest",
            asset=download.asset.name,
            allow_unsigned=options.allow_unsigned,
        )


# --- Cleanup pipeline extraction ---


def _run_cleanup_pipeline(  # NOSONAR(S3776)
    options: cleanup_module.CleanupOptions,
    assume_yes: bool,
    dry_run: bool,
    deep_clean: bool,
) -> None:
    """Preview, confirm, execute, and summarise cleanup with telemetry."""
    import time

    # Preview
    start_time = time.perf_counter()
    normalized = options.normalize()
    search_roots = cleanup_module.gather_search_roots(normalized)

    preview_start = time.perf_counter()
    preview_result = cleanup_module.run_cleanup(
        replace(options, dry_run=True),
        on_remove=None,
        on_skip=None,
    )
    record_histogram(
        "hephaestus.cleanup.preview.duration",
        time.perf_counter() - preview_start,
        attributes={"dry_run": True},
    )

    # Show preview
    if preview_result.preview_paths:
        preview_table = Table(title="Cleanup Preview")
        preview_table.add_column("Action", style="cyan")
        preview_table.add_column("Path", style="magenta")
        for path in preview_result.preview_paths[:10]:
            preview_table.add_row("remove", str(path))
        remaining = len(preview_result.preview_paths) - min(10, len(preview_result.preview_paths))
        if remaining > 0:
            preview_table.add_row("…", f"+{remaining} more paths")
        console.print(preview_table)
    else:
        console.print("[blue]No files would be removed by cleanup.[/blue]")

    if preview_result.skipped_roots:
        skipped_table = Table(title="Skipped Roots (Preview)")
        skipped_table.add_column("Path", style="yellow")
        skipped_table.add_column("Reason", style="white")
        for path, reason in preview_result.skipped_roots:
            skipped_table.add_row(str(path), reason)
        console.print(skipped_table)

    if dry_run:
        console.print("[blue]Dry-run complete; no changes were made.[/blue]")
        return

    # Confirmation for out-of-root operations
    outside_root = [path for path in search_roots if not _is_within_root(path, normalized.root)]
    if outside_root and not assume_yes:
        warning_table = Table(title="Confirmation Required")
        warning_table.add_column("Target", style="yellow")
        for path in outside_root:
            warning_table.add_row(str(path))
        console.print(warning_table)
        console.print(
            "[red]Cleanup will touch paths outside the workspace root. Type CONFIRM to proceed.[/red]"
        )
        confirmation = typer.prompt("Confirmation", default="")
        if confirmation.strip().upper() != "CONFIRM":
            console.print("[blue]Cleanup aborted before removing any files.[/blue]")
            return

    # Execute
    removal_log: list[Path] = []

    def _on_remove(path: Path) -> None:
        removal_log.append(path)
        console.print(f"[green]- removed[/green] {path}")

    def _on_skip(path: Path, reason: str) -> None:
        console.print(f"[yellow]! skipped[/yellow] {path} ({reason})")

    cleanup_start = time.perf_counter()
    result = cleanup_module.run_cleanup(options, on_remove=_on_remove, on_skip=_on_skip)
    cleanup_duration = time.perf_counter() - cleanup_start

    record_histogram(
        "hephaestus.cleanup.execution.duration",
        cleanup_duration,
        attributes={"dry_run": False, "success": len(result.errors) == 0},
    )
    record_histogram(
        "hephaestus.cleanup.files_removed",
        len(result.removed_paths),
        attributes={"deep_clean": deep_clean},
    )

    if result.errors:
        telemetry.emit_event(
            logger,
            telemetry.CLI_CLEANUP_FAILED,
            level=logging.ERROR,
            message="Cleanup encountered errors",
            errors=[{"path": str(path), "reason": message} for path, message in result.errors],
        )
        error_table = Table(title="Cleanup Errors")
        error_table.add_column("Path", style="red")
        error_table.add_column("Reason", style="white")
        for path, message in result.errors:
            error_table.add_row(str(path), message)
        console.print(error_table)
        raise typer.Exit(code=1)

    summary = Table(title="Cleanup Summary")
    summary.add_column("Metric", style="cyan")
    summary.add_column("Value", justify="right", style="magenta")
    summary.add_row("Search roots", str(len(result.search_roots)))
    summary.add_row("Removed paths", str(len(result.removed_paths)))
    summary.add_row("Skipped roots", str(len(result.skipped_roots)))
    if result.audit_manifest:
        summary.add_row("Audit manifest", str(result.audit_manifest))
    console.print(summary)

    if not removal_log:
        console.print("[blue]No files required removal; workspace already clean.[/blue]")
    else:
        console.print("[green]Cleanup completed successfully.[/green]")

    telemetry.emit_event(
        logger,
        telemetry.CLI_CLEANUP_COMPLETE,
        message="Cleanup command finished",
        removed=len(result.removed_paths),
        skipped=len(result.skipped_roots),
        errors=len(result.errors),
        audit_manifest=str(result.audit_manifest) if result.audit_manifest else None,
    )

    total_duration = time.perf_counter() - start_time
    record_histogram(
        "hephaestus.cleanup.total.duration",
        total_duration,
        attributes={"deep_clean": deep_clean, "dry_run": dry_run},
    )


@release_app.command("backfill")
@trace_command("release.backfill")
def release_backfill(
    version: Annotated[
        str | None,
        typer.Option(
            "--version",
            "-v",
            help="Specific version to backfill (default: all historical versions)",
        ),
    ] = None,
    dry_run: Annotated[
        bool,
        typer.Option(
            "--dry-run",
            help="Perform all steps except uploads (for testing)",
        ),
    ] = False,
) -> None:
    """Backfill Sigstore bundles for historical releases (ADR-0006).

    This command generates Sigstore attestations for historical releases that
    predate Sigstore integration. It downloads existing wheelhouse archives,
    verifies checksums, generates attestations, and uploads .sigstore bundles.

    Requires GITHUB_TOKEN environment variable with repo write access.
    """
    import subprocess

    console.print("[cyan]Starting Sigstore bundle backfill...[/cyan]")

    # Check for GITHUB_TOKEN
    token = os.environ.get("GITHUB_TOKEN")
    if not token:
        console.print("[red]✗ GITHUB_TOKEN environment variable not set[/red]")
        console.print("\nSet your GitHub token:")
        console.print("  export GITHUB_TOKEN=<your-token>")
        raise typer.Exit(code=1)

    # Build command
    import sys

    script_path = Path(__file__).parent.parent.parent / "scripts" / "backfill_sigstore_bundles.py"

    cmd = [sys.executable, str(script_path)]

    if version:
        cmd.extend(["--version", version])

    if dry_run:
        cmd.append("--dry-run")
        console.print("[yellow]DRY RUN MODE - No actual uploads will be performed[/yellow]")

    # Execute backfill script
    console.print(f"\nExecuting: {' '.join(cmd)}\n")

    try:
        result = subprocess.run(
            cmd,
            check=False,
            env=os.environ.copy(),
        )

        if result.returncode == 0:
            console.print("\n[green]✓ Backfill completed successfully![/green]")
        else:
            console.print("\n[red]✗ Backfill failed - see output above[/red]")
            raise typer.Exit(code=result.returncode)

    except FileNotFoundError as exc:
        console.print(f"[red]✗ Backfill script not found: {script_path}[/red]")
        raise typer.Exit(code=1) from exc
    except Exception as exc:
        console.print(f"[red]✗ Unexpected error: {exc}[/red]")
        raise typer.Exit(code=1) from exc


@refactor_app.command("hotspots")
def refactor_hotspots(
    limit: Annotated[int, typer.Option(help="Maximum number of hotspots to report.")] = 10,
    config: Annotated[Path | None, typer.Option(help="Path to override configuration.")] = None,
) -> None:
    """List the highest churn modules that merit refactoring."""

    settings = toolbox.load_settings(config)
    hotspots = toolbox.analyze_hotspots(settings, limit=limit)

    table = Table(title="Refactor Hotspots")
    table.add_column("Path", style="cyan")
    table.add_column("Churn", justify="right", style="magenta")
    table.add_column("Coverage", justify="right", style="green")

    for hotspot in hotspots:
        table.add_row(hotspot.path, str(hotspot.churn), f"{hotspot.coverage:.0%}")

    console.print(table)


@refactor_app.command("opportunities")
def refactor_opportunities(
    config: Annotated[Path | None, typer.Option(help="Path to override configuration.")] = None,
) -> None:
    """Summarise advisory refactor opportunities."""

    settings = toolbox.load_settings(config)
    opportunities = toolbox.enumerate_refactor_opportunities(settings)

    table = Table(title="Refactor Opportunities")
    table.add_column("Identifier", style="cyan")
    table.add_column("Summary", style="white")
    table.add_column("Effort", style="magenta")

    for opportunity in opportunities:
        table.add_row(
            opportunity.identifier,
            opportunity.summary,
            opportunity.estimated_effort,
        )

    console.print(table)


@wheelhouse_app.command("sanitize")
def wheelhouse_sanitize(
    wheelhouse: Annotated[
        Path,
        typer.Argument(
            help="Directory containing extracted wheels or archives to sanitise.",
            exists=False,
            file_okay=False,
            dir_okay=True,
            writable=True,
            readable=True,
        ),
    ],
    dry_run: Annotated[
        bool,
        typer.Option(
            "--dry-run",
            help="Preview resource fork artefacts without removing them.",
            show_default=False,
        ),
    ] = False,
) -> None:
    """Remove macOS resource fork artefacts from a wheelhouse directory."""

    NO_RESOURCE_FORK_MSG = "[green]No resource fork artefacts detected.[/green]"

    operation_id = telemetry.generate_operation_id()
    with telemetry.operation_context(
        "cli.wheelhouse.sanitize",
        operation_id=operation_id,
        command="wheelhouse.sanitize",
        root=str(wheelhouse),
        dry_run=dry_run,
    ):
        report = resource_forks.sanitize_path(wheelhouse, dry_run=dry_run)

        if report.errors:
            console.print("[red]Failed to remove resource fork artefacts:[/red]")
            for candidate, reason in report.errors:
                console.print(f"[red]- {candidate}: {reason}[/red]")
            raise typer.Exit(code=1)

        if dry_run:
            console.print("[cyan]Resource fork artefacts (dry run):[/cyan]")
            if report.preview_paths:
                for candidate in report.preview_paths:
                    console.print(f" - {candidate}")
            else:
                console.print(NO_RESOURCE_FORK_MSG)
            return

        if report.removed_paths:
            for candidate in report.removed_paths:
                console.print(f"[green]Removed resource fork artefact[/green] {candidate}")
        else:
            console.print(NO_RESOURCE_FORK_MSG)


@wheelhouse_app.command("verify")
def wheelhouse_verify(
    wheelhouse: Annotated[
        Path,
        typer.Argument(
            help="Directory containing extracted wheels or archives to inspect.",
            exists=False,
            file_okay=False,
            dir_okay=True,
            readable=True,
        ),
    ],
    strict: Annotated[
        bool,
        typer.Option(
            "--strict/--no-strict",
            help="Exit with an error if artefacts are detected.",
            show_default=True,
        ),
    ] = True,
) -> None:
    """Report macOS resource fork artefacts within a wheelhouse directory."""

    NO_RESOURCE_FORK_MSG = "[green]No resource fork artefacts detected.[/green]"

    operation_id = telemetry.generate_operation_id()
    with telemetry.operation_context(
        "cli.wheelhouse.verify",
        operation_id=operation_id,
        command="wheelhouse.verify",
        root=str(wheelhouse),
        strict=strict,
    ):
        findings = resource_forks.verify_clean(wheelhouse)

        if not findings:
            console.print(NO_RESOURCE_FORK_MSG)
            return

        console.print("[red]Resource fork artefacts detected:[/red]")
        for candidate in findings:
            console.print(f" - {candidate}")

        if strict:
            raise typer.Exit(code=1)


@refactor_app.command("rankings")
def refactor_rankings(
    strategy: Annotated[
        RankingStrategy,
        typer.Option(
            help="Ranking strategy to apply.",
            show_default=True,
            case_sensitive=False,
        ),
    ] = RankingStrategy.RISK_WEIGHTED,
    limit: Annotated[
        int | None,
        typer.Option(help="Maximum number of ranked modules to display."),
    ] = 20,
    config: Annotated[Path | None, typer.Option(help="Path to override configuration.")] = None,
) -> None:
    """Rank modules by refactoring priority using analytics data."""

    settings = toolbox.load_settings(config)

    if settings.analytics is None or not settings.analytics.is_configured:
        console.print(
            "[yellow]No analytics sources configured. "
            "Configure churn_file, coverage_file, or embeddings_file in your settings.[/yellow]"
        )
        raise typer.Exit(code=1)

    signals = load_module_signals(settings.analytics)

    if not signals:
        console.print(
            "[yellow]No module signals loaded from analytics sources. "
            "Check your analytics configuration.[/yellow]"
        )
        raise typer.Exit(code=1)

    ranked = rank_modules(
        signals,
        strategy=strategy,
        coverage_threshold=settings.coverage_threshold,
        limit=limit,
    )

    table = Table(title=f"Module Rankings ({strategy.value})")
    table.add_column("Rank", justify="right", style="bold")
    table.add_column("Path", style="cyan")
    table.add_column("Score", justify="right", style="magenta")
    table.add_column("Churn", justify="right", style="yellow")
    table.add_column("Coverage", justify="right", style="green")
    table.add_column("Uncovered", justify="right", style="red")
    table.add_column("Rationale", style="white")

    for module in ranked:
        coverage_display = f"{module.coverage:.0%}" if module.coverage is not None else "N/A"
        uncovered_display = str(module.uncovered_lines) if module.uncovered_lines else "0"

        table.add_row(
            str(module.rank),
            module.path,
            f"{module.score:.4f}",
            str(module.churn),
            coverage_display,
            uncovered_display,
            module.rationale,
        )

    console.print(table)
    console.print(
        f"\n[dim]Ranked {len(ranked)} modules using {strategy.value} strategy "
        f"with coverage threshold {settings.coverage_threshold:.0%}[/dim]"
    )


@qa_app.command("coverage")
def qa_coverage(
    config: Annotated[Path | None, typer.Option(help="Path to override configuration.")] = None,
) -> None:
    """Display coverage gaps against the configured threshold."""

    settings = toolbox.load_settings(config)
    gaps = toolbox.find_coverage_gaps(settings)

    table = Table(title="Coverage Gaps")
    table.add_column("Module", style="cyan")
    table.add_column("Uncovered Lines", justify="right", style="magenta")
    table.add_column("Risk Score", justify="right", style="red")

    for gap in gaps:
        table.add_row(gap.module, str(gap.uncovered_lines), f"{gap.risk_score:.0%}")

    console.print(table)


@qa_app.command("profile")
def qa_profile(
    profile: Annotated[str, typer.Argument(help="Profile name, e.g. quick or full.")],
    config: Annotated[Path | None, typer.Option(help="Path to override configuration.")] = None,
) -> None:
    """Inspect a QA profile defined in the toolkit configuration."""

    settings = toolbox.load_settings(config)
    data = toolbox.qa_profile_summary(settings, profile)

    table = Table(title=f"QA Profile: {profile}")
    table.add_column("Key", style="cyan")
    table.add_column("Value", style="white")

    for key, value in data.items():
        table.add_row(str(key), str(value))

    console.print(table)


@app.command()
def version() -> None:
    """Show the toolkit version."""

    console.print(f"Hephaestus v{__version__}")


@app.command()
def schema(
    output: Annotated[
        Path | None,
        typer.Option(
            "--output",
            "-o",
            help="Write schemas to JSON file instead of stdout.",
            writable=True,
        ),
    ] = None,
    format: Annotated[
        str,
        typer.Option(
            "--format",
            help="Output format for schemas.",
            show_default=True,
        ),
    ] = "json",
) -> None:
    """Export command schemas for AI agent integration.

    Generates machine-readable schemas describing all CLI commands,
    their parameters, examples, and expected outputs. Designed for
    consumption by AI agents like GitHub Copilot, Cursor, or Claude.
    """
    import json

    # Extract schemas from the app
    registry = schema_module.CommandRegistry()
    registry.commands = schema_module.extract_command_schemas(app)

    # Convert to JSON
    schema_dict = registry.to_json_dict()

    if format.lower() == "json":
        output_text = json.dumps(schema_dict, indent=2, ensure_ascii=False)
    else:
        raise typer.BadParameter(f"Unsupported format: {format}")

    # Write to file or stdout
    if output:
        output.write_text(output_text, encoding="utf-8")
        console.print(f"[green]Schemas exported to {output}[/green]")
    else:
        console.print(output_text)


@app.command()
@trace_command("cleanup")
def cleanup(
    root: Annotated[
        Path | None,
        typer.Argument(help="Workspace root to clean. Defaults to the git repository root or CWD."),
    ] = None,
    include_git: Annotated[
        bool,
        typer.Option(
            "--include-git", help="Also scrub files within .git directories.", show_default=False
        ),
    ] = False,
    include_poetry_env: Annotated[
        bool,
        typer.Option(
            "--include-poetry-env",
            help="Include the Poetry or uv virtual environment if present.",
            show_default=False,
        ),
    ] = False,
    python_cache: Annotated[
        bool,
        typer.Option(
            "--python-cache",
            help="Remove Python __pycache__ folders and bytecode.",
            show_default=False,
        ),
    ] = False,
    build_artifacts: Annotated[
        bool,
        typer.Option(
            "--build-artifacts",
            help="Remove build outputs (dist/, build/, coverage, .tox, etc).",
            show_default=False,
        ),
    ] = False,
    node_modules: Annotated[
        bool,
        typer.Option("--node-modules", help="Remove node_modules directories.", show_default=False),
    ] = False,
    deep_clean: Annotated[
        bool,
        typer.Option(
            "--deep-clean",
            help="Enable all cleanup behaviours (equivalent to enabling every flag).",
            show_default=False,
        ),
    ] = False,
    extra_paths: Annotated[
        list[Path] | None,
        typer.Option(
            "--extra-path",
            help="Additional directories to include in the cleanup.",
            show_default=False,
        ),
    ] = None,
    dry_run: Annotated[
        bool,
        typer.Option(
            "--dry-run",
            help="Preview cleanup without deleting files.",
            show_default=False,
        ),
    ] = False,
    assume_yes: Annotated[
        bool,
        typer.Option(
            "--yes",
            "-y",
            help="Skip confirmation prompts (use with caution).",
            show_default=False,
        ),
    ] = False,
    audit_manifest: Annotated[
        Path | None,
        typer.Option(
            "--audit-manifest",
            help="Write the cleanup manifest to this path (defaults to .hephaestus/audit/).",
            show_default=False,
        ),
    ] = None,
    max_depth: Annotated[
        int | None,
        typer.Option(
            "--max-depth",
            help="Maximum directory depth to traverse (DoS mitigation, default: unlimited).",
            show_default=False,
        ),
    ] = None,
) -> None:
    """Scrub macOS metadata and development cruft from the workspace."""

    options = cleanup_module.CleanupOptions(
        root=root,
        include_git=include_git,
        include_poetry_env=include_poetry_env,
        python_cache=python_cache,
        build_artifacts=build_artifacts,
        node_modules=node_modules,
        deep_clean=deep_clean,
        extra_paths=tuple(extra_paths or ()),
        dry_run=dry_run,
        audit_manifest=audit_manifest,
        max_depth=max_depth,
    )

    operation_id = telemetry.generate_operation_id()
    with telemetry.operation_context(
        "cli.cleanup",
        operation_id=operation_id,
        command="cleanup",
        root=str(root) if root else None,
    ):
        telemetry.emit_event(
            logger,
            telemetry.CLI_CLEANUP_START,
            message="Starting cleanup command",
            root=str(root) if root else None,
            include_git=include_git,
            include_poetry_env=include_poetry_env,
            python_cache=python_cache,
            build_artifacts=build_artifacts,
            node_modules=node_modules,
            deep_clean=deep_clean,
            extra_paths=[str(path) for path in extra_paths or []],
            dry_run=dry_run,
            audit_manifest=str(audit_manifest) if audit_manifest else None,
        )

        _run_cleanup_pipeline(
            options, assume_yes=assume_yes, dry_run=dry_run, deep_clean=deep_clean
        )


# --- Guard rails helpers ---


def _run_drift_detection(*, auto_remediate: bool = False) -> None:
    """Detect tool version drift and exit with status if drift is found."""
    console.print("[cyan]Checking for tool version drift...[/cyan]")
    with trace_operation("drift-detection", check_drift=True):
        try:
            tool_versions = drift_module.detect_drift()

            drift_table = Table(title="Tool Version Drift")
            drift_table.add_column("Tool", style="cyan")
            drift_table.add_column("Expected", style="yellow")
            drift_table.add_column("Actual", style="green")
            drift_table.add_column("Status", style="white")

            drifted = []
            for tool in tool_versions:
                if tool.is_missing:
                    status = "[red]Missing[/red]"
                    drifted.append(tool)
                elif tool.has_drift:
                    status = "[yellow]Drift[/yellow]"
                    drifted.append(tool)
                else:
                    status = "[green]OK[/green]"

                drift_table.add_row(
                    tool.name,
                    tool.expected or "N/A",
                    tool.actual or "Not installed",
                    status,
                )

            console.print(drift_table)

            if drifted:
                console.print("\n[yellow]Tool version drift detected![/yellow]")
                commands = drift_module.generate_remediation_commands(drifted)

                console.print("\n[cyan]Remediation commands:[/cyan]")
                for cmd in commands:
                    if cmd.startswith("#"):
                        console.print(f"[dim]{cmd}[/dim]")
                    else:
                        console.print(f"  {cmd}")

                remediation_results = []
                if auto_remediate:
                    console.print("\n[cyan]Applying remediation commands...[/cyan]")
                    with trace_operation("drift-remediation", auto=True):
                        remediation_results = drift_module.apply_remediation_commands(commands)

                    for result in remediation_results:
                        status = "green" if result.exit_code == 0 else "red"
<<<<<<< HEAD
                        console.print(
                            f"[{status}]• {result.command} (exit {result.exit_code})[/]"
                        )
=======
                        console.print(f"[{status}]• {result.command} (exit {result.exit_code})[/]")
>>>>>>> 05d5db9a
                        if result.stdout.strip():
                            console.print(result.stdout.strip())
                        if result.stderr.strip():
                            console.print(f"[red]{result.stderr.strip()}[/red]")

                    if remediation_results and all(r.exit_code == 0 for r in remediation_results):
                        console.print(
                            "\n[green]✓ Applied remediation commands successfully.[/green]"
                        )
                        telemetry.emit_event(
                            logger,
                            telemetry.CLI_GUARD_RAILS_REMEDIATED,
                            message="Drift remediated automatically",
                            commands=[r.command for r in remediation_results],
                        )
                        return

                telemetry.emit_event(
                    logger,
                    telemetry.CLI_GUARD_RAILS_DRIFT,
                    message="Tool version drift detected",
                    drifted_tools=[t.name for t in drifted],
                )
                raise typer.Exit(code=1)
            else:
                console.print("\n[green]✓ All tools are up to date.[/green]")
                telemetry.emit_event(
                    logger,
                    telemetry.CLI_GUARD_RAILS_DRIFT_OK,
                    message="No tool version drift detected",
                )
        except drift_module.DriftDetectionError as exc:
            console.print(f"[red]✗ Drift detection failed: {exc}[/red]")
            raise typer.Exit(code=1) from exc


def _run_guard_rails_plugin_mode(no_format: bool) -> bool:  # NOSONAR(S3776)
    """Run experimental plugin-based pipeline. Returns True if completed, False to fall back."""
    console.print("[cyan]Running guard rails using plugin system (experimental)...[/cyan]")
    from hephaestus.plugins import discover_plugins

    try:
        import time

        start_time = time.perf_counter()
        cleanup(deep_clean=True)
        record_histogram(
            "hephaestus.guard_rails.cleanup.duration",
            time.perf_counter() - start_time,
            attributes={"step": "cleanup", "plugin_mode": "true"},
        )

        plugin_registry = discover_plugins()
        plugins = plugin_registry.all_plugins()

        if not plugins:
            console.print(
                "[yellow]Warning: No plugins loaded. Falling back to standard pipeline.[/yellow]"
            )
            return False

        console.print(f"[cyan]Loaded {len(plugins)} quality gate plugins[/cyan]")

        failed_plugins: list[str] = []
        for plugin in plugins:
            if no_format and plugin.metadata.name == "ruff-format":
                console.print(f"[dim]Skipping {plugin.metadata.name} (--no-format)[/dim]")
                continue

            console.print(
                f"[cyan]→ Running {plugin.metadata.name} ({plugin.metadata.description})...[/cyan]"
            )
            start_time = time.perf_counter()

            try:
                result = plugin.run({})
                record_histogram(
                    "hephaestus.guard_rails.plugin.duration",
                    time.perf_counter() - start_time,
                    attributes={
                        "plugin": plugin.metadata.name,
                        "success": str(result.success).lower(),
                    },
                )

                if not result.success:
                    console.print(f"[red]✗ {plugin.metadata.name}: {result.message}[/red]")
                    failed_plugins.append(plugin.metadata.name)
                    if result.details and "stdout" in result.details:
                        console.print(result.details["stdout"])
                else:
                    console.print(f"[green]✓ {plugin.metadata.name}: {result.message}[/green]")
            except Exception as exc:  # noqa: BLE001 - keep wide to isolate plugin crashes
                console.print(f"[red]✗ {plugin.metadata.name} crashed: {exc}[/red]")
                failed_plugins.append(plugin.metadata.name)

        if failed_plugins:
            console.print(
                f"\n[red]✗ Guard rails failed. {len(failed_plugins)} plugin(s) failed:[/red]"
            )
            for plugin_name in failed_plugins:
                console.print(f"  - {plugin_name}")
            telemetry.emit_event(
                logger,
                telemetry.CLI_GUARD_RAILS_FAILED,
                message="Guard rails failed in plugin mode",
                failed_plugins=failed_plugins,
            )
            raise typer.Exit(code=1)

        console.print("\n[green]✓ Guard rails completed successfully (plugin mode).[/green]")
        telemetry.emit_event(
            logger,
            telemetry.CLI_GUARD_RAILS_COMPLETE,
            message="Guard rails completed successfully in plugin mode",
            skip_format=no_format,
        )
        return True
    except Exception as exc:  # noqa: BLE001 - convert any plugin infra errors to fallback
        console.print(f"[red]✗ Plugin system error: {exc}[/red]")
        console.print("[yellow]Falling back to standard pipeline...[/yellow]")
        return False


def _run_guard_rails_standard(no_format: bool) -> None:  # NOSONAR(S3776)
    """Run the default guard-rails pipeline with metrics and error handling."""
    import subprocess
    import time

    GUARD_RAILS_STEP_DURATION = "hephaestus.guard_rails.step.duration"
    start_time = time.perf_counter()
    try:
        # Step 1: Deep clean workspace
        cleanup(deep_clean=True)
        record_histogram(
            "hephaestus.guard_rails.cleanup.duration",
            time.perf_counter() - start_time,
            attributes={"step": "cleanup"},
        )

        # Step 2: Lint with ruff
        console.print("\n[cyan]→ Running ruff check...[/cyan]")
        subprocess.run(["uv", "run", "ruff", "check", "."], check=True)
        record_histogram(
            GUARD_RAILS_STEP_DURATION,
            time.perf_counter() - start_time,
            attributes={"step": "ruff-check"},
        )

        # Step 3: Sort imports and format with ruff (unless skipped)
        if not no_format:
            console.print("[cyan]→ Running ruff isort...[/cyan]")
            subprocess.run(
                [
                    "uv",
                    "run",
                    "ruff",
                    "check",
                    "--select",
                    "I",
                    "--fix",
                    ".",
                ],
                check=True,
            )
            record_histogram(
                GUARD_RAILS_STEP_DURATION,
                time.perf_counter() - start_time,
                attributes={"step": "ruff-isort"},
            )

            console.print("[cyan]→ Running ruff format...[/cyan]")
            subprocess.run(["uv", "run", "ruff", "format", "."], check=True)
            record_histogram(
                GUARD_RAILS_STEP_DURATION,
                time.perf_counter() - start_time,
                attributes={"step": "ruff-format"},
            )

        # Step 4: Yamllint
        console.print("[cyan]→ Running yamllint...[/cyan]")
        subprocess.run(
            [
                "uv",
                "run",
                "yamllint",
                ".github/",
                ".pre-commit-config.yaml",
                "mkdocs.yml",
                "hephaestus-toolkit/",
            ],
            check=True,
        )
        record_histogram(
            GUARD_RAILS_STEP_DURATION,
            time.perf_counter() - start_time,
            attributes={"step": "yamllint"},
        )

        console.print("[cyan]→ Running actionlint...[/cyan]")
        subprocess.run(["bash", "scripts/run_actionlint.sh"], check=True)
        record_histogram(
            GUARD_RAILS_STEP_DURATION,
            time.perf_counter() - start_time,
            attributes={"step": "actionlint"},
        )

        # Step 5: Mypy
        console.print("[cyan]→ Running mypy...[/cyan]")
        subprocess.run(["uv", "run", "mypy", "src", "tests"], check=True)
        record_histogram(
            GUARD_RAILS_STEP_DURATION,
            time.perf_counter() - start_time,
            attributes={"step": "mypy"},
        )

        # Step 6: Pytest
        console.print("[cyan]→ Running pytest...[/cyan]")
        subprocess.run(["uv", "run", "pytest"], check=True)
        record_histogram(
            GUARD_RAILS_STEP_DURATION,
            time.perf_counter() - start_time,
            attributes={"step": "pytest"},
        )

        # Step 7: pip-audit
        console.print("[cyan]→ Running pip-audit...[/cyan]")
        subprocess.run(
            [
                "uv",
                "run",
                "pip-audit",
                "--strict",
                "--ignore-vuln",
                "GHSA-4xh5-x5gv-qwph",
            ],
            check=True,
        )
        record_histogram(
            GUARD_RAILS_STEP_DURATION,
            time.perf_counter() - start_time,
            attributes={"step": "pip-audit"},
        )

        console.print("\n[green]✓ Guard rails completed successfully.[/green]")
        telemetry.emit_event(
            logger,
            telemetry.CLI_GUARD_RAILS_COMPLETE,
            message="Guard rails completed successfully",
            skip_format=no_format,
        )

    except subprocess.TimeoutExpired as exc:
        record_histogram(
            GUARD_RAILS_STEP_DURATION,
            time.perf_counter() - start_time,
            attributes={"step": "pip-audit", "timeout": True},
        )
        console.print(f"\n[red]✗ Guard rails timed out: {exc.cmd[0]}[/red]")
        console.print(f"[yellow]Timeout: {exc.timeout}s[/yellow]")
        telemetry.emit_event(
            logger,
            telemetry.CLI_GUARD_RAILS_FAILED,
            level=logging.ERROR,
            message="Guard rails timed out",
            step=exc.cmd[0],
            returncode=124,  # Standard timeout exit code
        )
        raise typer.Exit(code=124) from exc

    except subprocess.CalledProcessError as exc:
        console.print(f"\n[red]✗ Guard rails failed at: {exc.cmd[0]}[/red]")
        console.print(f"[yellow]Exit code: {exc.returncode}[/yellow]")
        telemetry.emit_event(
            logger,
            telemetry.CLI_GUARD_RAILS_FAILED,
            level=logging.ERROR,
            message="Guard rails failed",
            step=exc.cmd[0],
            returncode=exc.returncode,
        )
        raise typer.Exit(code=exc.returncode) from exc


@app.command()
def plan() -> None:
    """Render the default execution plan for a Hephaestus rollout."""

    plan_steps = planning_module.build_plan(
        [
            planning_module.PlanStep("Gather Evidence", "Collect churn and coverage analytics"),
            planning_module.PlanStep(
                "Codemod",
                "Run the selected refactor automation",
                planning_module.StepStatus.RUNNING,
            ),
            planning_module.PlanStep("Verify", "Execute characterization and regression suites"),
        ]
    )
    planning_module.display_plan(plan_steps, console=console)


@app.command("guard-rails")
@trace_command("guard-rails")
def guard_rails(
    no_format: Annotated[
        bool,
        typer.Option("--no-format", help="Skip the formatting step.", show_default=False),
    ] = False,
    drift: Annotated[
        bool,
        typer.Option(
            "--drift", help="Check for tool version drift and show remediation.", show_default=False
        ),
    ] = False,
    auto_remediate: Annotated[
        bool,
        typer.Option(
            "--auto-remediate",
            help="Automatically apply remediation commands when drift is detected.",
            show_default=False,
        ),
    ] = False,
    use_plugins: Annotated[
        bool,
        typer.Option(
            "--use-plugins",
            help="Use plugin system for quality gates (ADR-002 experimental).",
            show_default=False,
        ),
    ] = False,
) -> None:
    """Run the full guard-rail pipeline: cleanup, lint, format, typecheck, test, and audit."""

    operation_id = telemetry.generate_operation_id()
    with telemetry.operation_context(
        "cli.guard-rails",
        operation_id=operation_id,
        command="guard-rails",
        skip_format=no_format,
        check_drift=drift,
        auto_remediate=auto_remediate,
    ):
        telemetry.emit_event(
            logger,
            telemetry.CLI_GUARD_RAILS_START,
            message="Running guard rails",
            skip_format=no_format,
        )

        if drift:
            _run_drift_detection(auto_remediate=auto_remediate)
            return

        if use_plugins and _run_guard_rails_plugin_mode(no_format):
            return

        _run_guard_rails_standard(no_format)<|MERGE_RESOLUTION|>--- conflicted
+++ resolved
@@ -1121,13 +1121,7 @@
 
                     for result in remediation_results:
                         status = "green" if result.exit_code == 0 else "red"
-<<<<<<< HEAD
-                        console.print(
-                            f"[{status}]• {result.command} (exit {result.exit_code})[/]"
-                        )
-=======
                         console.print(f"[{status}]• {result.command} (exit {result.exit_code})[/]")
->>>>>>> 05d5db9a
                         if result.stdout.strip():
                             console.print(result.stdout.strip())
                         if result.stderr.strip():
