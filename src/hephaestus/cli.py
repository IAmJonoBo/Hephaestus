--- conflicted
+++ resolved
@@ -404,25 +404,7 @@
         ),
     ] = False,
 ) -> None:
-<<<<<<< HEAD
-    """
-    Remove macOS resource fork artefacts from a wheelhouse directory.
-
-    This command scans the specified wheelhouse directory for macOS resource fork files
-    (such as ._DS_Store and ._filename artefacts) that can cause issues with Python packaging
-    and distribution. By default, detected artefacts are removed from the directory.
-    Use the --dry-run option to preview which files would be removed without making changes.
-
-    Args:
-        wheelhouse (Path): Directory containing extracted wheels or archives to sanitize.
-        dry_run (bool): If True, only preview artefacts without removing them.
-
-    Example:
-        hephaestus wheelhouse sanitize dist/wheelhouse --dry-run
-    """
-=======
     """Remove macOS resource fork artefacts from a wheelhouse directory."""
->>>>>>> 30a89c00
 
     operation_id = telemetry.generate_operation_id()
     with telemetry.operation_context(
@@ -477,25 +459,7 @@
         ),
     ] = True,
 ) -> None:
-<<<<<<< HEAD
-    """
-    Report macOS resource fork artefacts within a wheelhouse directory.
-
-    This command inspects the specified wheelhouse directory for macOS resource fork files
-    that may interfere with packaging and deployment. If any artefacts are found, their paths
-    are listed. By default, the command exits with an error if artefacts are detected; use
-    --no-strict to only report findings without failing.
-
-    Args:
-        wheelhouse (Path): Directory containing extracted wheels or archives to inspect.
-        strict (bool): If True, exit with error if artefacts are detected.
-
-    Example:
-        hephaestus wheelhouse verify dist/wheelhouse --no-strict
-    """
-=======
     """Report macOS resource fork artefacts within a wheelhouse directory."""
->>>>>>> 30a89c00
 
     operation_id = telemetry.generate_operation_id()
     with telemetry.operation_context(
