--- conflicted
+++ resolved
@@ -34,13 +34,9 @@
 HistogramRecorder = Callable[..., None]
 
 
-<<<<<<< HEAD
-def _noop_trace_command(command_name: str) -> TraceDecorator:  # pragma: no cover - exercised only when OTEL unavailable
-=======
 def _noop_trace_command(
     command_name: str,
 ) -> TraceDecorator:  # pragma: no cover - exercised only when OTEL unavailable
->>>>>>> 05d5db9a
     """Return a decorator that leaves the wrapped function unchanged."""
 
     def decorator(func: Callable[..., Any]) -> Callable[..., Any]:
@@ -50,13 +46,9 @@
     return decorator
 
 
-<<<<<<< HEAD
-def _noop_trace_operation(operation_name: str, **kwargs: Any) -> AbstractContextManager[Any]:  # pragma: no cover - OTEL disabled path
-=======
 def _noop_trace_operation(
     operation_name: str, **kwargs: Any
 ) -> AbstractContextManager[Any]:  # pragma: no cover - OTEL disabled path
->>>>>>> 05d5db9a
     """Provide a no-op context manager when telemetry is unavailable."""
 
     _ = (operation_name, kwargs)
