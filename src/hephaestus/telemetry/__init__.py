"""OpenTelemetry integration for observability (ADR-0003 Phase 1).

This module provides optional distributed tracing and metrics collection
using OpenTelemetry. All functionality is opt-in and disabled by default.

Environment Variables:
    HEPHAESTUS_TELEMETRY_ENABLED: Set to 'true' to enable telemetry
    OTEL_EXPORTER_OTLP_ENDPOINT: OTLP exporter endpoint (default: http://localhost:4318)
    OTEL_SERVICE_NAME: Service name for traces (default: hephaestus)
    HEPHAESTUS_TELEMETRY_PRIVACY: Privacy mode (strict|balanced|minimal, default: strict)

Example:
    export HEPHAESTUS_TELEMETRY_ENABLED=true
    export OTEL_EXPORTER_OTLP_ENDPOINT=http://localhost:4318
    hephaestus guard-rails
"""

from __future__ import annotations

import importlib
import os
from collections.abc import Callable
from contextlib import AbstractContextManager, nullcontext
from functools import lru_cache
from typing import Any, cast

from hephaestus import events as _events

TraceDecorator = Callable[[Callable[..., Any]], Callable[..., Any]]
TraceCommand = Callable[[str], TraceDecorator]
TraceOperation = Callable[..., AbstractContextManager[Any]]
CounterRecorder = Callable[..., None]
GaugeRecorder = Callable[..., None]
HistogramRecorder = Callable[..., None]


<<<<<<< HEAD
def _noop_trace_command(command_name: str) -> TraceDecorator:  # pragma: no cover - exercised only when OTEL unavailable
    """Return a decorator that leaves the wrapped function unchanged."""
=======
    trace_operation = _tracing.trace_operation  # type: ignore[has-type]
    record_counter = _metrics.record_counter
    record_gauge = _metrics.record_gauge
    record_histogram = _metrics.record_histogram
except ImportError:
    # If OpenTelemetry not installed, provide no-op implementations
    def trace_command(command_name: str = ""):  # type: ignore[no-untyped-def,misc]
        """No-op decorator when OpenTelemetry is not available."""

        def decorator(func):  # type: ignore[no-untyped-def]
            return func
>>>>>>> 0c2781d9

    def decorator(func: Callable[..., Any]) -> Callable[..., Any]:
        _ = (command_name,)
        return func

    return decorator


def _noop_trace_operation(operation_name: str, **kwargs: Any) -> AbstractContextManager[Any]:  # pragma: no cover - OTEL disabled path
    """Provide a no-op context manager when telemetry is unavailable."""

    _ = (operation_name, kwargs)
    return nullcontext()


def _noop_record_counter(
    name: str,
    value: int = 1,
    attributes: dict[str, Any] | None = None,
) -> None:  # pragma: no cover - OTEL disabled path
    _ = (name, value, attributes)


def _noop_record_gauge(
    name: str,
    value: float,
    attributes: dict[str, Any] | None = None,
) -> None:  # pragma: no cover - OTEL disabled path
    _ = (name, value, attributes)


def _noop_record_histogram(
    name: str,
    value: float,
    attributes: dict[str, Any] | None = None,
) -> None:  # pragma: no cover - OTEL disabled path
    _ = (name, value, attributes)


@lru_cache(maxsize=1)
def _resolve_tracing() -> tuple[TraceCommand, TraceOperation] | None:
    try:
        tracing_mod = importlib.import_module("hephaestus.telemetry.tracing")
    except ImportError:  # pragma: no cover - import failure handled in production deployments only
        return None
    return (
        cast(TraceCommand, tracing_mod.trace_command),
        cast(TraceOperation, tracing_mod.trace_operation),
    )


@lru_cache(maxsize=1)
def _resolve_metrics() -> tuple[CounterRecorder, GaugeRecorder, HistogramRecorder] | None:
    try:
        metrics_mod = importlib.import_module("hephaestus.telemetry.metrics")
    except ImportError:  # pragma: no cover - import failure handled in production deployments only
        return None
    return (
        cast(CounterRecorder, metrics_mod.record_counter),
        cast(GaugeRecorder, metrics_mod.record_gauge),
        cast(HistogramRecorder, metrics_mod.record_histogram),
    )


def trace_command(command_name: str) -> TraceDecorator:
    """Return the tracing decorator or a no-op fallback."""

    resolved = _resolve_tracing()
    if resolved is None:  # pragma: no cover - exercised only without telemetry modules
        return _noop_trace_command(command_name)

    real_trace_command, _ = resolved
    return real_trace_command(command_name)


def trace_operation(operation_name: str, **kwargs: Any) -> AbstractContextManager[Any]:
    """Return an operation context manager with tracing when available."""

    resolved = _resolve_tracing()
    if resolved is None:  # pragma: no cover - exercised only without telemetry modules
        return _noop_trace_operation(operation_name, **kwargs)

    _, real_trace_operation = resolved
    return real_trace_operation(operation_name, **kwargs)


def record_counter(
    name: str,
    value: int = 1,
    attributes: dict[str, Any] | None = None,
) -> None:
    resolved = _resolve_metrics()
    if resolved is None:  # pragma: no cover - exercised only without telemetry modules
        _noop_record_counter(name, value, attributes)
        return

    real_record_counter, _, _ = resolved
    real_record_counter(name, value=value, attributes=attributes)


def record_gauge(
    name: str,
    value: float,
    attributes: dict[str, Any] | None = None,
) -> None:
    resolved = _resolve_metrics()
    if resolved is None:  # pragma: no cover - exercised only without telemetry modules
        _noop_record_gauge(name, value, attributes)
        return

    _, real_record_gauge, _ = resolved
    real_record_gauge(name, value=value, attributes=attributes)


def record_histogram(
    name: str,
    value: float,
    attributes: dict[str, Any] | None = None,
) -> None:
    resolved = _resolve_metrics()
    if resolved is None:  # pragma: no cover - exercised only without telemetry modules
        _noop_record_histogram(name, value, attributes)
        return

    _, _, real_record_histogram = resolved
    real_record_histogram(name, value=value, attributes=attributes)


__all__ = [
    "is_telemetry_enabled",
    "get_tracer",
    "configure_telemetry",
    "TelemetryEvent",
    "TelemetryRegistry",
    "registry",
    "emit_event",
    "operation_context",
    "generate_run_id",
    "generate_operation_id",
    # Tracing utilities
    "trace_command",
    "trace_operation",
    # Metrics utilities
    "record_counter",
    "record_gauge",
    "record_histogram",
]

# Re-export event definitions for backwards compatibility with the legacy module.
__all__ += [name for name in _events.__all__ if name not in __all__]

TelemetryEvent = _events.TelemetryEvent
TelemetryRegistry = _events.TelemetryRegistry
registry = _events.registry
emit_event = _events.emit_event
operation_context = _events.operation_context
generate_run_id = _events.generate_run_id
generate_operation_id = _events.generate_operation_id


def __getattr__(name: str) -> Any:
    if hasattr(_events, name):
        return getattr(_events, name)
    raise AttributeError(f"module 'hephaestus.telemetry' has no attribute {name!r}")


trace: Any | None = None


def is_telemetry_enabled() -> bool:
    """Check if OpenTelemetry is enabled via environment variable."""

    return os.getenv("HEPHAESTUS_TELEMETRY_ENABLED", "").lower() == "true"


def get_tracer(name: str) -> Any:
    """Get an OpenTelemetry tracer for the given module."""

    global trace

    if not is_telemetry_enabled():
        return _NoOpTracer()

    try:
        otel_trace = importlib.import_module("opentelemetry.trace")
    except ImportError:
        trace = None
        return _NoOpTracer()

    trace = otel_trace
    return otel_trace.get_tracer(name)


def configure_telemetry() -> None:
    """Initialize OpenTelemetry providers and exporters."""

    global trace

    if not is_telemetry_enabled():
        return

    try:
        otel_trace = importlib.import_module("opentelemetry.trace")
        otel_exporter = importlib.import_module(
            "opentelemetry.exporter.otlp.proto.grpc.trace_exporter"
        )
        sdk_resources = importlib.import_module("opentelemetry.sdk.resources")
        sdk_trace = importlib.import_module("opentelemetry.sdk.trace")
        sdk_trace_export = importlib.import_module("opentelemetry.sdk.trace.export")
    except ImportError:
        return
    except Exception as exc:  # pragma: no cover - defensive logging path
        import logging

        logging.getLogger("hephaestus.telemetry").warning("Telemetry configuration error: %s", exc)
        return

    trace = otel_trace

    otlp_span_exporter_cls = otel_exporter.OTLPSpanExporter
    service_name_attr = sdk_resources.SERVICE_NAME
    resource_cls = sdk_resources.Resource
    tracer_provider_cls = sdk_trace.TracerProvider
    batch_span_processor_cls = sdk_trace_export.BatchSpanProcessor

    service_name = os.getenv("OTEL_SERVICE_NAME", "hephaestus")
    resource = resource_cls(attributes={service_name_attr: service_name})

    provider = tracer_provider_cls(resource=resource)

    endpoint = os.getenv("OTEL_EXPORTER_OTLP_ENDPOINT")
    if endpoint:
        otlp_exporter = otlp_span_exporter_cls(endpoint=endpoint)
        provider.add_span_processor(batch_span_processor_cls(otlp_exporter))

    otel_trace.set_tracer_provider(provider)


class _NoOpTracer:
    """No-op tracer that provides the same interface as OpenTelemetry tracer."""

    def start_as_current_span(
        self,
        name: str,
        *args: Any,
        **kwargs: Any,
    ) -> _NoOpSpan:
        _ = (name, args, kwargs)
        return _NoOpSpan()


class _NoOpSpan:
    """No-op span context manager."""

    def __enter__(self) -> _NoOpSpan:
        return self

    def __exit__(self, *args: Any) -> None:
        _ = args

    def set_attribute(self, key: str, value: Any) -> None:
        _ = (key, value)

    def add_event(self, name: str, attributes: dict[str, Any] | None = None) -> None:
        _ = (name, attributes)<|MERGE_RESOLUTION|>--- conflicted
+++ resolved
@@ -34,10 +34,6 @@
 HistogramRecorder = Callable[..., None]
 
 
-<<<<<<< HEAD
-def _noop_trace_command(command_name: str) -> TraceDecorator:  # pragma: no cover - exercised only when OTEL unavailable
-    """Return a decorator that leaves the wrapped function unchanged."""
-=======
     trace_operation = _tracing.trace_operation  # type: ignore[has-type]
     record_counter = _metrics.record_counter
     record_gauge = _metrics.record_gauge
@@ -49,7 +45,6 @@
 
         def decorator(func):  # type: ignore[no-untyped-def]
             return func
->>>>>>> 0c2781d9
 
     def decorator(func: Callable[..., Any]) -> Callable[..., Any]:
         _ = (command_name,)
