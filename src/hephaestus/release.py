"""Helpers for consuming wheelhouse archives published to GitHub releases.

The goal of this module is to make Hephaestus' release artefacts easy to reuse from
any project.  All interactions rely solely on the Python standard library so the
helpers work on Linux, macOS, and Windows runners without extra dependencies.
"""

from __future__ import annotations

import base64
import binascii
import hashlib
import json
import logging
import os
import re
import shutil
import subprocess
import sys
import tarfile
import time
import urllib.error
import urllib.request
from collections.abc import Sequence
from dataclasses import dataclass
from fnmatch import fnmatch
from pathlib import Path, PurePosixPath
from typing import IO, cast

from cryptography import x509
from cryptography.x509.oid import ExtensionOID

<<<<<<< HEAD
from hephaestus import events as telemetry
=======
from hephaestus import resource_forks, telemetry
>>>>>>> c784a548
from hephaestus.logging import log_context

__all__ = [
    "DEFAULT_ASSET_PATTERN",
    "DEFAULT_REPOSITORY",
    "DEFAULT_DOWNLOAD_DIRECTORY",
    "DEFAULT_MANIFEST_PATTERN",
    "DEFAULT_SIGSTORE_BUNDLE_PATTERN",
    "DEFAULT_TIMEOUT",
    "DEFAULT_MAX_RETRIES",
    "ReleaseDownload",
    "ReleaseError",
    "default_download_dir",
    "download_wheelhouse",
    "extract_archive",
    "install_from_directory",
]


DEFAULT_REPOSITORY = os.environ.get("HEPHAESTUS_RELEASE_REPOSITORY", "IAmJonoBo/Hephaestus")
DEFAULT_ASSET_PATTERN = os.environ.get("HEPHAESTUS_RELEASE_ASSET_PATTERN", "*wheelhouse*.tar.gz")
DEFAULT_MANIFEST_PATTERN = os.environ.get(
    "HEPHAESTUS_RELEASE_MANIFEST_PATTERN", "*wheelhouse*.sha256"
)
DEFAULT_SIGSTORE_BUNDLE_PATTERN = os.environ.get(
    "HEPHAESTUS_RELEASE_SIGSTORE_PATTERN", "*wheelhouse*.sigstore"
)


_GITHUB_API = "https://api.github.com"
_USER_AGENT = "hephaestus-wheelhouse-client"
_BACKOFF_INITIAL = 0.5
_BACKOFF_FACTOR = 2.0

_CHECKSUM_LINE = re.compile(r"^(?P<digest>[0-9a-fA-F]{64})[ \t]+[*]?(?P<name>.+)$")


DEFAULT_TIMEOUT = 10.0
DEFAULT_MAX_RETRIES = 3


logger = logging.getLogger(__name__)


class ReleaseError(RuntimeError):
    """Raised when a release asset cannot be located or downloaded."""


@dataclass(slots=True)
class ReleaseAsset:
    """Metadata for a release asset."""

    name: str
    download_url: str
    size: int


@dataclass(slots=True)
class ReleaseDownload:
    """Details about a downloaded wheelhouse archive."""

    asset: ReleaseAsset
    archive_path: Path
    extracted_path: Path | None
    manifest_path: Path | None = None
    sigstore_path: Path | None = None

    @property
    def wheel_directory(self) -> Path:
        """Directory containing wheel files."""

        if self.extracted_path is not None:
            return self.extracted_path
        return self.archive_path.parent


@dataclass(slots=True)
class SigstoreVerification:
    """Outcome of verifying a Sigstore bundle."""

    bundle_path: Path
    certificate_subject: str
    certificate_issuer: str
    identities: tuple[str, ...]


def default_download_dir() -> Path:
    """Return a cross-platform cache directory for wheelhouse downloads."""

    env_override = os.environ.get("HEPHAESTUS_RELEASE_CACHE")
    if env_override:
        return Path(env_override).expanduser().resolve()

    if sys.platform.startswith("win"):
        base = Path(os.environ.get("LOCALAPPDATA", Path.home() / "AppData" / "Local"))
    elif sys.platform == "darwin":
        base = Path.home() / "Library" / "Caches"
    else:
        base = Path(os.environ.get("XDG_CACHE_HOME", Path.home() / ".cache"))

    return base / "hephaestus" / "wheelhouses"


DEFAULT_DOWNLOAD_DIRECTORY = default_download_dir()


def _sanitize_asset_name(name: str) -> str:
    """Return a filesystem-safe asset name and log when modifications occur."""

    normalized = name.replace("\\", "/")
    base_name = PurePosixPath(normalized).name
    if base_name in {"", ".", ".."}:
        raise ReleaseError("Asset name resolved to an empty or unsafe value after sanitisation.")

    candidate = base_name.replace("..", "_")

    if not candidate or candidate in {".", ""}:
        raise ReleaseError("Asset name resolved to an empty or unsafe value after sanitisation.")

    if candidate != name:
        telemetry.emit_event(
            logger,
            telemetry.RELEASE_ASSET_SANITISED,
            level=logging.WARNING,
            message=(
                f"Sanitised asset name from {name!r} to {candidate!r} to prevent path traversal."
            ),
            original_name=name,
            sanitised_name=candidate,
        )

    return candidate


def _sanitize_release_path(root: Path, *, action: str) -> None:
    """Sanitise *root* and fail if resource fork artefacts remain."""

    telemetry.emit_event(
        logger,
        telemetry.RELEASE_SANITIZE_START,
        message=f"Sanitising {action}.",
        root=str(root),
    )
    report = resource_forks.sanitize_path(root)
    if report.errors:
        failing_path, reason = report.errors[0]
        telemetry.emit_event(
            logger,
            telemetry.RELEASE_SANITIZE_FAILED,
            level=logging.ERROR,
            message=f"Failed to remove resource fork artefact during {action}.",
            root=str(root),
            artefacts=[str(path) for path, _ in report.errors],
            error=reason,
        )
        raise ReleaseError(
            f"Failed to remove resource fork artefact {failing_path} in {action}: {reason}"
        )

    remaining = resource_forks.verify_clean(root)
    if remaining:
        telemetry.emit_event(
            logger,
            telemetry.RELEASE_SANITIZE_FAILED,
            level=logging.ERROR,
            message=f"Resource fork artefacts detected after sanitising {action}.",
            root=str(root),
            artefacts=[str(path) for path in remaining],
        )
        formatted = ", ".join(str(path) for path in remaining)
        raise ReleaseError(f"Resource fork artefacts remain in {action}: {formatted}")

    telemetry.emit_event(
        logger,
        telemetry.RELEASE_SANITIZE_COMPLETE,
        message=f"Resource fork sanitisation completed for {action}.",
        root=str(root),
        removed=len(report.removed_paths),
    )


def _open_with_retries(
    request: urllib.request.Request,
    *,
    timeout: float,
    max_retries: int,
    description: str,
) -> IO[bytes]:
    attempt = 0
    delay = _BACKOFF_INITIAL
    last_error: Exception | None = None

    while attempt < max_retries:
        attempt += 1
        try:
            response = urllib.request.urlopen(  # nosec B310 - HTTPS enforced by callers
                request,
                timeout=timeout,
            )
            return cast(IO[bytes], response)
        except urllib.error.HTTPError as exc:
            last_error = exc
            if exc.code >= 500 and attempt < max_retries:
                telemetry.emit_event(
                    logger,
                    telemetry.RELEASE_HTTP_RETRY,
                    level=logging.WARNING,
                    message=(
                        f"{description} failed with HTTP {exc.code} on attempt "
                        f"{attempt}/{max_retries}; retrying in {delay:.1f}s."
                    ),
                    description=description,
                    http_status=exc.code,
                    attempt=attempt,
                    max_retries=max_retries,
                    backoff_seconds=delay,
                    url=request.full_url,
                )
            else:
                raise
        except urllib.error.URLError as exc:  # pragma: no cover - network dependent
            last_error = exc
            if attempt >= max_retries:
                break
            telemetry.emit_event(
                logger,
                telemetry.RELEASE_NETWORK_RETRY,
                level=logging.WARNING,
                message=(
                    f"{description} failed on attempt {attempt}/{max_retries}: "
                    f"{getattr(exc, 'reason', exc)}; retrying in {delay:.1f}s."
                ),
                description=description,
                attempt=attempt,
                max_retries=max_retries,
                backoff_seconds=delay,
                reason=str(getattr(exc, "reason", exc)),
                url=request.full_url,
            )

        time.sleep(delay)
        delay *= _BACKOFF_FACTOR

    if last_error:
        raise last_error
    raise ReleaseError(f"Failed to complete {description} after {max_retries} attempts.")


def _build_request(
    url: str, token: str | None, accept: str = "application/vnd.github+json"
) -> urllib.request.Request:
    request = urllib.request.Request(url)
    request.add_header("Accept", accept)
    request.add_header("User-Agent", _USER_AGENT)
    if token:
        request.add_header("Authorization", f"Bearer {token}")
    return request


def _fetch_release(
    repository: str,
    tag: str | None,
    token: str | None,
    *,
    timeout: float = DEFAULT_TIMEOUT,
    max_retries: int = DEFAULT_MAX_RETRIES,
) -> dict:
    owner_repo = repository.strip()
    if not owner_repo or "/" not in owner_repo:
        raise ReleaseError(
            "Repository must be provided as 'owner/repository'. Received: " + repr(repository)
        )

    if timeout <= 0:
        raise ReleaseError(f"Timeout must be positive, got {timeout}")

    if max_retries < 1:
        raise ReleaseError(f"Max retries must be at least 1, got {max_retries}")

    if tag:
        url = f"{_GITHUB_API}/repos/{owner_repo}/releases/tags/{tag}"
    else:
        url = f"{_GITHUB_API}/repos/{owner_repo}/releases/latest"

    if not url.startswith("https://"):
        raise ReleaseError(f"Unsupported release URL scheme: {url}")

    try:
        with _open_with_retries(
            _build_request(url, token),
            timeout=timeout,
            max_retries=max_retries,
            description="GitHub release metadata",
        ) as response:
            payload = response.read()
    except urllib.error.HTTPError as exc:  # pragma: no cover - network failures vary
        if exc.code == 404:
            raise ReleaseError(
                f"Release not found for repository {owner_repo!r} (tag={tag!r})."
            ) from exc
        raise ReleaseError(f"GitHub API responded with HTTP {exc.code}: {exc.reason}") from exc
    except urllib.error.URLError as exc:  # pragma: no cover
        raise ReleaseError(f"Failed to contact GitHub: {exc.reason}") from exc

    try:
        data = json.loads(payload)
    except json.JSONDecodeError as exc:  # pragma: no cover - defensive
        raise ReleaseError("Unable to decode GitHub API response as JSON.") from exc

    if not isinstance(data, dict) or "assets" not in data:
        raise ReleaseError("GitHub API response did not include assets metadata.")
    return data


def _pick_asset(release_data: dict, asset_pattern: str) -> ReleaseAsset:
    assets = release_data.get("assets", [])
    for asset in assets:
        name = asset.get("name", "")
        sanitized = _sanitize_asset_name(name)
        if asset_pattern and not fnmatch(name, asset_pattern):
            continue
        download_url = asset.get("browser_download_url") or asset.get("url")
        if not download_url:
            continue
        size = int(asset.get("size", 0))
        return ReleaseAsset(name=sanitized, download_url=str(download_url), size=size)
    available = ", ".join(asset.get("name", "<unnamed>") for asset in assets)
    raise ReleaseError(
        "Could not find asset matching pattern"
        f" {asset_pattern!r}. Available assets: {available or 'none found.'}"
    )


def _download_asset(
    asset: ReleaseAsset,
    destination: Path,
    token: str | None,
    overwrite: bool,
    *,
    timeout: float = DEFAULT_TIMEOUT,
    max_retries: int = DEFAULT_MAX_RETRIES,
) -> Path:
    if timeout <= 0:
        raise ReleaseError(f"Timeout must be positive, got {timeout}")

    if max_retries < 1:
        raise ReleaseError(f"Max retries must be at least 1, got {max_retries}")

    destination.parent.mkdir(parents=True, exist_ok=True)
    if destination.exists() and not overwrite:
        raise ReleaseError(
            f"Destination file {destination} already exists. Use overwrite=True to replace it."
        )

    if not asset.download_url.startswith("https://"):
        raise ReleaseError(f"Unsupported download URL scheme: {asset.download_url}")

    request = _build_request(asset.download_url, token, accept="application/octet-stream")
    try:
        with (
            _open_with_retries(
                request,
                timeout=timeout,
                max_retries=max_retries,
                description=f"Download of {asset.name}",
            ) as response,
            destination.open("wb") as fh,
        ):
            shutil.copyfileobj(response, fh)
    except urllib.error.HTTPError as exc:  # pragma: no cover - network dependent
        raise ReleaseError(f"Failed to download asset: HTTP {exc.code} {exc.reason}") from exc
    except urllib.error.URLError as exc:  # pragma: no cover
        raise ReleaseError(f"Failed to download asset: {exc.reason}") from exc
    return destination


def _hash_file(path: Path) -> str:
    digest = hashlib.sha256()
    with path.open("rb") as fh:
        for chunk in iter(lambda: fh.read(65536), b""):
            digest.update(chunk)
    return digest.hexdigest()


def _decode_sigstore_digest(value: str) -> bytes:
    try:
        return base64.b64decode(value, validate=True)
    except binascii.Error:
        try:
            return bytes.fromhex(value)
        except ValueError as exc:
            raise ReleaseError("Sigstore bundle contained an invalid digest encoding.") from exc


def _load_certificate(raw_bytes: str) -> x509.Certificate:
    try:
        decoded = base64.b64decode(raw_bytes, validate=True)
    except binascii.Error as exc:
        raise ReleaseError("Sigstore bundle certificate was not valid base64 data.") from exc

    try:
        return x509.load_der_x509_certificate(decoded)
    except ValueError as exc:  # pragma: no cover - defensive
        raise ReleaseError("Unable to parse Sigstore bundle certificate bytes.") from exc


def _verify_sigstore_bundle(
    bundle_path: Path,
    artifact_path: Path,
    *,
    identity_patterns: Sequence[str] | None = None,
) -> SigstoreVerification:
    try:
        payload = json.loads(bundle_path.read_text(encoding="utf-8"))
    except json.JSONDecodeError as exc:
        raise ReleaseError("Sigstore bundle was not valid JSON.") from exc

    if not isinstance(payload, dict):
        raise ReleaseError("Sigstore bundle did not contain the expected structure.")

    media_type = str(payload.get("mediaType", ""))
    if "application/vnd.dev.sigstore.bundle+json" not in media_type:
        raise ReleaseError("Sigstore bundle media type was not recognised.")

    message_signature = payload.get("messageSignature")
    if not isinstance(message_signature, dict):
        raise ReleaseError("Sigstore bundle missing messageSignature section.")

    digest_info = message_signature.get("messageDigest")
    if not isinstance(digest_info, dict):
        raise ReleaseError("Sigstore bundle missing messageDigest information.")

    algorithm = str(digest_info.get("algorithm", "")).lower()
    if algorithm not in {"sha2_256", "sha256"}:
        raise ReleaseError(f"Unsupported Sigstore digest algorithm: {algorithm or 'unknown'}")

    digest_value = digest_info.get("digest")
    if not isinstance(digest_value, str) or not digest_value:
        raise ReleaseError("Sigstore bundle missing digest value.")

    expected_digest = _decode_sigstore_digest(digest_value).hex()
    actual_digest = _hash_file(artifact_path)
    if expected_digest != actual_digest:
        raise ReleaseError("Sigstore bundle digest did not match the downloaded archive.")

    verification_material = payload.get("verificationMaterial", {})
    if not isinstance(verification_material, dict):
        raise ReleaseError("Sigstore bundle missing verification material.")

    chain = verification_material.get("x509CertificateChain", {})
    if not isinstance(chain, dict):
        raise ReleaseError("Sigstore bundle missing certificate chain information.")

    certificates = chain.get("certificates", [])
    if not isinstance(certificates, list) or not certificates:
        raise ReleaseError("Sigstore bundle did not include any certificates.")

    certificate_entry = certificates[0]
    if not isinstance(certificate_entry, dict):
        raise ReleaseError("Sigstore certificate entry was malformed.")

    raw_bytes = certificate_entry.get("rawBytes")
    if not isinstance(raw_bytes, str) or not raw_bytes:
        raise ReleaseError("Sigstore certificate entry missing rawBytes field.")

    certificate = _load_certificate(raw_bytes)

    subject = certificate.subject.rfc4514_string()
    issuer = certificate.issuer.rfc4514_string()
    identities: list[str] = [subject]

    try:
        san_ext = certificate.extensions.get_extension_for_oid(
            ExtensionOID.SUBJECT_ALTERNATIVE_NAME
        )
    except x509.ExtensionNotFound:
        san_ext = None

    if san_ext is not None:
        san = cast(x509.SubjectAlternativeName, san_ext.value)
        identities.extend(san.get_values_for_type(x509.UniformResourceIdentifier))
        identities.extend(san.get_values_for_type(x509.RFC822Name))

    deduped_identities = tuple(dict.fromkeys(identities))

    if identity_patterns:
        if not any(
            fnmatch(identity, pattern)
            for identity in deduped_identities
            for pattern in identity_patterns
        ):
            raise ReleaseError("Sigstore identity mismatch for downloaded archive.")

    return SigstoreVerification(
        bundle_path=bundle_path,
        certificate_subject=subject,
        certificate_issuer=issuer,
        identities=deduped_identities,
    )


def _parse_checksum_manifest(manifest_text: str) -> dict[str, str]:
    checksums: dict[str, str] = {}
    for idx, raw_line in enumerate(manifest_text.splitlines(), start=1):
        line = raw_line.strip()
        if not line or line.startswith("#"):
            continue

        match = _CHECKSUM_LINE.match(line)
        if not match:
            raise ReleaseError(f"Invalid checksum manifest entry on line {idx}: {raw_line!r}.")

        digest = match.group("digest").lower()
        asset_name = match.group("name").strip()
        sanitized_name = _sanitize_asset_name(asset_name)
        if sanitized_name in checksums and checksums[sanitized_name] != digest:
            raise ReleaseError(f"Conflicting checksum entries for {sanitized_name!r} in manifest.")
        checksums[sanitized_name] = digest

    if not checksums:
        raise ReleaseError("Checksum manifest did not contain any entries.")

    return checksums


def extract_archive(
    archive_path: Path, destination: Path | None = None, overwrite: bool = False
) -> Path:
    """Extract a wheelhouse archive (tar.gz) and return the directory containing wheels."""

    archive_path = archive_path.resolve()
    if destination is None:
        destination = archive_path.parent / archive_path.stem.replace(".tar", "")
    destination = destination.resolve()

    if destination.exists():
        if not overwrite:
            raise ReleaseError(f"Destination directory {destination} already exists.")
        if destination.is_dir():
            shutil.rmtree(destination)
        else:  # pragma: no cover - defensive
            destination.unlink()

    destination.mkdir(parents=True, exist_ok=True)

    if not tarfile.is_tarfile(archive_path):
        raise ReleaseError(f"Archive {archive_path} is not a valid tar file.")

    def _is_within_directory(directory: Path, target: Path) -> bool:
        try:
            directory = directory.resolve(strict=False)
            target = target.resolve(strict=False)
        except FileNotFoundError:
            return False
        return str(target).startswith(str(directory))

    with tarfile.open(archive_path, "r:gz") as archive:
        for member in archive.getmembers():
            member_path = destination / member.name
            if not _is_within_directory(destination, member_path):
                raise ReleaseError(
                    f"Refusing to extract {member.name!r} outside destination {destination}."
                )
            archive.extract(  # nosec - safe members validated above
                member,
                destination,
                set_attrs=False,
                filter="data",
            )

    _sanitize_release_path(destination, action="the extracted wheelhouse directory")
    return destination


def install_from_directory(
    wheel_directory: Path,
    *,
    python_executable: str | None = None,
    pip_args: Sequence[str] | None = None,
    upgrade: bool = True,
) -> None:
    """Install all wheel files in *wheel_directory* using pip."""

    wheel_directory = wheel_directory.resolve()
    if not wheel_directory.exists() or not wheel_directory.is_dir():
        raise ReleaseError(f"Wheel directory {wheel_directory} does not exist.")

    _sanitize_release_path(wheel_directory, action="the wheel directory prior to installation")

    wheels = sorted(wheel_directory.glob("*.whl"))
    if not wheels:
        raise ReleaseError(f"No wheel files were found in {wheel_directory}.")

    telemetry.emit_event(
        logger,
        telemetry.RELEASE_INSTALL_START,
        message=f"Installing {len(wheels)} wheel(s) from {wheel_directory}",
        wheels=len(wheels),
        directory=str(wheel_directory),
        python_executable=python_executable,
        upgrade=upgrade,
    )

    python_executable = python_executable or sys.executable
    cmd: list[str] = [python_executable, "-m", "pip", "install"]
    if upgrade:
        cmd.append("--upgrade")
    if pip_args:
        cmd.extend(pip_args)
    cmd.extend(str(wheel) for wheel in wheels)

    telemetry.emit_event(
        logger,
        telemetry.RELEASE_INSTALL_INVOKE,
        message="Running pip install command",
        command=cmd,
    )
    subprocess.check_call(cmd)
    telemetry.emit_event(
        logger,
        telemetry.RELEASE_INSTALL_COMPLETE,
        message="Installation completed successfully",
        wheels=len(wheels),
        directory=str(wheel_directory),
    )


def download_wheelhouse(
    *,
    repository: str,
    destination_dir: Path,
    tag: str | None = None,
    asset_pattern: str = DEFAULT_ASSET_PATTERN,
    manifest_pattern: str | None = DEFAULT_MANIFEST_PATTERN,
    sigstore_bundle_pattern: str | None = DEFAULT_SIGSTORE_BUNDLE_PATTERN,
    token: str | None = None,
    overwrite: bool = False,
    extract: bool = True,
    allow_unsigned: bool = False,
    require_sigstore: bool = False,
    sigstore_identities: Sequence[str] | None = None,
    extract_dir: Path | None = None,
    timeout: float = DEFAULT_TIMEOUT,
    max_retries: int = DEFAULT_MAX_RETRIES,
) -> ReleaseDownload:
    """Download a wheelhouse archive from a GitHub release."""

    if allow_unsigned and require_sigstore:
        raise ReleaseError(
            "Sigstore attestation cannot be required when allow_unsigned is enabled."
        )

    with log_context(repository=repository, tag=tag or "latest"):
        telemetry.emit_event(
            logger,
            telemetry.RELEASE_METADATA_FETCH,
            message=(
                f"Fetching release metadata for repository {repository} (tag={tag or 'latest'})"
            ),
        )
        release_data = _fetch_release(
            repository,
            tag,
            token,
            timeout=timeout,
            max_retries=max_retries,
        )
        asset = _pick_asset(release_data, asset_pattern)
        telemetry.emit_event(
            logger,
            telemetry.RELEASE_ASSET_SELECTED,
            message=f"Selected asset: {asset.name} (size={asset.size} bytes)",
            asset=asset.name,
            size=asset.size,
        )

    destination_dir = destination_dir.resolve()
    destination_dir.mkdir(parents=True, exist_ok=True)
    archive_path = destination_dir / asset.name

    telemetry.emit_event(
        logger,
        telemetry.RELEASE_DOWNLOAD_START,
        message=f"Downloading asset to {archive_path}",
        asset=asset.name,
        destination=str(archive_path),
        overwrite=overwrite,
    )
    _download_asset(
        asset,
        archive_path,
        token,
        overwrite=overwrite,
        timeout=timeout,
        max_retries=max_retries,
    )
    telemetry.emit_event(
        logger,
        telemetry.RELEASE_DOWNLOAD_COMPLETE,
        message="Download completed successfully",
        asset=asset.name,
        destination=str(archive_path),
    )

    manifest_path: Path | None = None
    sigstore_path: Path | None = None
    if not allow_unsigned:
        if not manifest_pattern:
            raise ReleaseError(
                "Checksum verification requires a manifest pattern when allow_unsigned is False."
            )
        telemetry.emit_event(
            logger,
            telemetry.RELEASE_MANIFEST_LOCATE,
            message=f"Locating checksum manifest matching {manifest_pattern}",
            pattern=manifest_pattern,
        )
        try:
            manifest_asset = _pick_asset(release_data, manifest_pattern)
        except ReleaseError as exc:
            raise ReleaseError(
                "Required checksum manifest could not be found; rerun with --allow-unsigned to "
                "bypass verification if you explicitly trust the source."
            ) from exc

        manifest_path = destination_dir / manifest_asset.name
        telemetry.emit_event(
            logger,
            telemetry.RELEASE_MANIFEST_DOWNLOAD,
            message=f"Downloading checksum manifest to {manifest_path}",
            manifest=manifest_asset.name,
            destination=str(manifest_path),
        )
        _download_asset(
            manifest_asset,
            manifest_path,
            token,
            overwrite=True,
            timeout=timeout,
            max_retries=max_retries,
        )

        manifest_checksums = _parse_checksum_manifest(manifest_path.read_text(encoding="utf-8"))

        expected_digest = manifest_checksums.get(asset.name)
        if expected_digest is None:
            raise ReleaseError(f"Checksum manifest does not include an entry for {asset.name!r}.")

        actual_digest = _hash_file(archive_path)
        if actual_digest != expected_digest:
            raise ReleaseError(
                "Checksum verification failed for asset "
                f"{asset.name!r}: expected {expected_digest}, got {actual_digest}."
            )

        telemetry.emit_event(
            logger,
            telemetry.RELEASE_MANIFEST_VERIFIED,
            message=f"Checksum verified for {asset.name}",
            asset=asset.name,
            digest=actual_digest,
        )

        if sigstore_bundle_pattern is not None:
            telemetry.emit_event(
                logger,
                telemetry.RELEASE_SIGSTORE_LOCATE,
                message=f"Locating Sigstore bundle matching {sigstore_bundle_pattern}",
                pattern=sigstore_bundle_pattern,
            )
            try:
                sigstore_asset = _pick_asset(release_data, sigstore_bundle_pattern)
            except ReleaseError as exc:
                if require_sigstore:
                    raise ReleaseError(
                        "Sigstore attestation required but not found; rerun with --allow-unsigned "
                        "if you explicitly trust the source."
                    ) from exc
                telemetry.emit_event(
                    logger,
                    telemetry.RELEASE_SIGSTORE_MISSING,
                    level=logging.WARNING,
                    message=(
                        "Sigstore bundle not published for this release; continuing after checksum "
                        "verification."
                    ),
                    pattern=sigstore_bundle_pattern,
                )
            else:
                sigstore_path = destination_dir / sigstore_asset.name
                telemetry.emit_event(
                    logger,
                    telemetry.RELEASE_SIGSTORE_DOWNLOAD,
                    message=f"Downloading Sigstore bundle to {sigstore_path}",
                    bundle=sigstore_asset.name,
                    destination=str(sigstore_path),
                )
                _download_asset(
                    sigstore_asset,
                    sigstore_path,
                    token,
                    overwrite=True,
                    timeout=timeout,
                    max_retries=max_retries,
                )

                verification = _verify_sigstore_bundle(
                    sigstore_path,
                    archive_path,
                    identity_patterns=sigstore_identities,
                )
                telemetry.emit_event(
                    logger,
                    telemetry.RELEASE_SIGSTORE_VERIFIED,
                    message="Sigstore attestation verified",
                    subject=verification.certificate_subject,
                    issuer=verification.certificate_issuer,
                    identities=list(verification.identities),
                )
        elif require_sigstore:
            raise ReleaseError("Sigstore attestation required but no bundle pattern was provided.")
    else:
        telemetry.emit_event(
            logger,
            telemetry.RELEASE_MANIFEST_SKIPPED,
            level=logging.WARNING,
            message=(f"Checksum verification disabled for {asset.name}; accepting unsigned asset."),
            asset=asset.name,
        )

    extracted: Path | None = None
    if extract:
        telemetry.emit_event(
            logger,
            telemetry.RELEASE_EXTRACT_START,
            message=f"Extracting archive to {extract_dir or destination_dir}",
            destination=str(extract_dir or destination_dir),
            overwrite=overwrite,
        )
        extracted = extract_archive(archive_path, destination=extract_dir, overwrite=overwrite)
        telemetry.emit_event(
            logger,
            telemetry.RELEASE_EXTRACT_COMPLETE,
            message=f"Extraction completed: {extracted}",
            destination=str(extracted),
        )

    return ReleaseDownload(
        asset=asset,
        archive_path=archive_path,
        extracted_path=extracted,
        manifest_path=manifest_path,
        sigstore_path=sigstore_path,
    )


def install_from_archive(
    archive_path: Path,
    *,
    python_executable: str | None = None,
    pip_args: Sequence[str] | None = None,
    upgrade: bool = True,
    cleanup: bool = False,
) -> Path:
    """Extract *archive_path* and install all contained wheel files."""

    extracted_dir = extract_archive(archive_path, overwrite=True)
    try:
        install_from_directory(
            extracted_dir,
            python_executable=python_executable,
            pip_args=pip_args,
            upgrade=upgrade,
        )
    finally:
        if cleanup:
            shutil.rmtree(extracted_dir, ignore_errors=True)
    return extracted_dir


__all__ += ["install_from_archive"]<|MERGE_RESOLUTION|>--- conflicted
+++ resolved
@@ -30,11 +30,7 @@
 from cryptography import x509
 from cryptography.x509.oid import ExtensionOID
 
-<<<<<<< HEAD
-from hephaestus import events as telemetry
-=======
-from hephaestus import resource_forks, telemetry
->>>>>>> c784a548
+from hephaestus import events as telemetry, resource_forks
 from hephaestus.logging import log_context
 
 __all__ = [
