--- conflicted
+++ resolved
@@ -1,6 +1,5 @@
 # Frontier Readiness Red Team & Gap Analysis
 
-<<<<<<< HEAD
 ## Scope & Approach
 This round of the red team validated Hephaestus across guard-rails, streaming analytics, remediation automation, release supply chain, and remote API interfaces. Reviews combined STRIDE modelling, fuzz testing of FastAPI/gRPC flows, destructive cleanup simulations, and Sigstore bundle tampering drills. Telemetry traces and audit manifests were inspected to confirm the latest instrumentation upgrades.
 
@@ -57,7 +56,6 @@
 - Streaming analytics ingestor【F:src/hephaestus/analytics_streaming.py†L1-L160】
 - Auto-remediation CLI flows【F:src/hephaestus/cli.py†L430-L520】
 - Next steps & baseline validation【F:Next_Steps.md†L1-L120】
-=======
 ## Scope & Method
 
 This assessment stress-tests Hephaestus across its primary safety-, quality-, and automation-critical workflows. We combined STRIDE threat modelling, code-level review, negative test design, and operator journey mapping to evaluate:
@@ -147,5 +145,4 @@
 
 - Expand regression coverage across release retries, sanitisation, and configuration propagation (added in `tests/test_release.py`).
 - Track remediation of high-severity findings (checksum verification, cleanup dry-runs) in `Next_Steps.md` to ensure accountability.
-- Prioritise structured telemetry and AI-ready analytics in the upcoming iteration to unlock frontier-grade automation.
->>>>>>> 05d5db9a
+- Prioritise structured telemetry and AI-ready analytics in the upcoming iteration to unlock frontier-grade automation.